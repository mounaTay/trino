<?xml version="1.0" encoding="UTF-8"?>
<project xmlns="http://maven.apache.org/POM/4.0.0" xmlns:xsi="http://www.w3.org/2001/XMLSchema-instance" xsi:schemaLocation="http://maven.apache.org/POM/4.0.0 http://maven.apache.org/xsd/maven-4.0.0.xsd">
    <modelVersion>4.0.0</modelVersion>

    <parent>
        <groupId>io.airlift</groupId>
        <artifactId>airbase</artifactId>
        <version>147</version>
    </parent>

    <groupId>io.trino</groupId>
    <artifactId>trino-root</artifactId>
    <version>432-SNAPSHOT</version>
    <packaging>pom</packaging>

    <name>${project.artifactId}</name>
    <description>Trino</description>
    <url>https://trino.io</url>

    <inceptionYear>2012</inceptionYear>

    <licenses>
        <license>
            <name>Apache License 2.0</name>
            <url>http://www.apache.org/licenses/LICENSE-2.0</url>
            <distribution>repo</distribution>
        </license>
    </licenses>

    <modules>
        <module>client/trino-cli</module>
        <module>client/trino-client</module>
        <module>client/trino-jdbc</module>
        <module>core/trino-grammar</module>
        <module>core/trino-main</module>
        <module>core/trino-parser</module>
        <module>core/trino-server</module>
        <module>core/trino-server-main</module>
        <module>core/trino-server-rpm</module>
        <module>core/trino-spi</module>
        <module>docs</module>
        <module>lib/trino-array</module>
        <module>lib/trino-cache</module>
        <module>lib/trino-filesystem</module>
        <module>lib/trino-filesystem-azure</module>
        <module>lib/trino-filesystem-manager</module>
        <module>lib/trino-filesystem-s3</module>
        <module>lib/trino-geospatial-toolkit</module>
        <module>lib/trino-hadoop-toolkit</module>
        <module>lib/trino-hdfs</module>
        <module>lib/trino-hive-formats</module>
        <!-- TODO Remove whole module when Ignite is released -->
        <module>lib/trino-ignite-patched</module>
        <module>lib/trino-matching</module>
        <module>lib/trino-memory-context</module>
        <module>lib/trino-orc</module>
        <module>lib/trino-parquet</module>
        <!-- TODO(https://github.com/trinodb/trino/issues/13051): Remove whole module when Phoenix5 is released -->
        <module>lib/trino-phoenix5-patched</module>
        <module>lib/trino-plugin-toolkit</module>
        <module>lib/trino-record-decoder</module>
        <module>plugin/trino-accumulo</module>
        <module>plugin/trino-accumulo-iterators</module>
        <module>plugin/trino-atop</module>
        <module>plugin/trino-base-jdbc</module>
        <module>plugin/trino-bigquery</module>
        <module>plugin/trino-blackhole</module>
        <module>plugin/trino-cassandra</module>
        <module>plugin/trino-clickhouse</module>
        <module>plugin/trino-delta-lake</module>
        <module>plugin/trino-druid</module>
        <module>plugin/trino-elasticsearch</module>
        <module>plugin/trino-example-http</module>
        <module>plugin/trino-example-jdbc</module>
        <module>plugin/trino-exchange-filesystem</module>
        <module>plugin/trino-exchange-hdfs</module>
        <module>plugin/trino-geospatial</module>
        <module>plugin/trino-google-sheets</module>
        <module>plugin/trino-hive</module>
        <module>plugin/trino-hive-hadoop2</module>
        <module>plugin/trino-http-event-listener</module>
        <module>plugin/trino-hudi</module>
        <module>plugin/trino-iceberg</module>
        <module>plugin/trino-ignite</module>
        <module>plugin/trino-jmx</module>
        <module>plugin/trino-kafka</module>
        <module>plugin/trino-kinesis</module>
        <module>plugin/trino-kudu</module>
        <module>plugin/trino-local-file</module>
        <module>plugin/trino-mariadb</module>
        <module>plugin/trino-memory</module>
        <module>plugin/trino-ml</module>
        <module>plugin/trino-mongodb</module>
        <module>plugin/trino-mysql</module>
        <module>plugin/trino-mysql-event-listener</module>
        <module>plugin/trino-oracle</module>
        <module>plugin/trino-password-authenticators</module>
        <module>plugin/trino-phoenix5</module>
        <module>plugin/trino-pinot</module>
        <module>plugin/trino-postgresql</module>
        <module>plugin/trino-prometheus</module>
        <module>plugin/trino-raptor-legacy</module>
        <module>plugin/trino-redis</module>
        <module>plugin/trino-redshift</module>
        <module>plugin/trino-resource-group-managers</module>
        <module>plugin/trino-session-property-managers</module>
        <module>plugin/trino-singlestore</module>
        <module>plugin/trino-snowflake</module>
        <module>plugin/trino-sqlserver</module>
        <module>plugin/trino-teradata-functions</module>
        <module>plugin/trino-thrift</module>
        <module>plugin/trino-thrift-api</module>
        <module>plugin/trino-thrift-testing-server</module>
        <module>plugin/trino-tpcds</module>
        <module>plugin/trino-tpch</module>
        <module>service/trino-proxy</module>
        <module>service/trino-verifier</module>
        <module>testing/trino-benchmark</module>
        <module>testing/trino-benchmark-queries</module>
        <module>testing/trino-benchto-benchmarks</module>
        <module>testing/trino-faulttolerant-tests</module>
        <module>testing/trino-plugin-reader</module>
        <module>testing/trino-product-tests</module>
        <module>testing/trino-product-tests-launcher</module>
        <module>testing/trino-server-dev</module>
        <module>testing/trino-test-jdbc-compatibility-old-driver</module>
        <module>testing/trino-test-jdbc-compatibility-old-server</module>
        <module>testing/trino-testing</module>
        <module>testing/trino-testing-containers</module>
        <module>testing/trino-testing-kafka</module>
        <module>testing/trino-testing-resources</module>
        <module>testing/trino-testing-services</module>
        <module>testing/trino-tests</module>
    </modules>

    <scm>
        <connection>scm:git:git://github.com/trinodb/trino.git</connection>
        <tag>HEAD</tag>
        <url>https://github.com/trinodb/trino</url>
    </scm>

    <properties>
        <air.main.basedir>${project.basedir}</air.main.basedir>

        <air.check.skip-spotbugs>true</air.check.skip-spotbugs>
        <air.check.skip-pmd>true</air.check.skip-pmd>
        <air.check.skip-jacoco>true</air.check.skip-jacoco>

        <project.build.targetJdk>17</project.build.targetJdk>
        <air.java.version>17.0.4</air.java.version>
        <air.modernizer.java-version>8</air.modernizer.java-version>

        <air.release.preparation-goals>clean verify -DskipTests</air.release.preparation-goals>

        <dep.accumulo.version>1.10.2</dep.accumulo.version>
        <dep.accumulo-hadoop.version>2.7.7-1</dep.accumulo-hadoop.version>
        <dep.antlr.version>4.13.0</dep.antlr.version>
        <dep.airlift.version>237</dep.airlift.version>
        <dep.arrow.version>13.0.0</dep.arrow.version>
        <dep.avro.version>1.11.3</dep.avro.version>
        <dep.packaging.version>${dep.airlift.version}</dep.packaging.version>
        <dep.takari.version>2.1.1</dep.takari.version>
        <dep.aws-sdk.version>1.12.560</dep.aws-sdk.version>
        <dep.aws-sdk-v2.version>2.21.4</dep.aws-sdk-v2.version>
        <dep.jsonwebtoken.version>0.12.3</dep.jsonwebtoken.version>
        <dep.oracle.version>21.9.0.0</dep.oracle.version>
        <dep.drift.version>1.21</dep.drift.version>
        <dep.tempto.version>201</dep.tempto.version>
        <dep.gcs.version>2.2.17</dep.gcs.version>
        <dep.swagger.version>1.6.12</dep.swagger.version>
        <dep.kotlin.version>1.9.10</dep.kotlin.version>
        <dep.google.http.client.version>1.43.3</dep.google.http.client.version>
        <dep.errorprone.version>2.22.0</dep.errorprone.version>
        <dep.testcontainers.version>1.19.1</dep.testcontainers.version>
        <dep.duct-tape.version>1.0.8</dep.duct-tape.version>
        <dep.confluent.version>7.4.1</dep.confluent.version>
        <dep.kafka-clients.version>3.6.0</dep.kafka-clients.version>
        <dep.casandra.version>4.17.0</dep.casandra.version>
        <dep.minio.version>8.5.6</dep.minio.version>
        <dep.iceberg.version>1.4.1</dep.iceberg.version>
        <dep.protobuf.version>3.24.4</dep.protobuf.version>
        <dep.wire.version>4.5.0</dep.wire.version>
        <dep.netty.version>4.1.100.Final</dep.netty.version>
        <dep.jna.version>5.13.0</dep.jna.version>
        <dep.okio.version>3.6.0</dep.okio.version>
        <dep.flyway.version>9.22.3</dep.flyway.version>
        <dep.parquet.version>1.13.1</dep.parquet.version>
        <dep.antlr.version>4.13.1</dep.antlr.version>
        <dep.asm.version>9.6</dep.asm.version>

        <dep.docker.images.version>87</dep.docker.images.version>

        <!--
          America/Bahia_Banderas has:
           - offset change since 1970 (offset Jan 1970: -08:00, offset Jan 2018: -06:00)
           - DST (e.g. at 2017-04-02 02:00:00 clocks turned forward 1 hour; 2017-10-29 02:00:00 clocks turned backward 1 hour)
           - has forward offset change on first day of epoch (1970-01-01 00:00:00 clocks turned forward 1 hour)
           - had forward change at midnight (1970-01-01 00:00:00 clocks turned forward 1 hour)
          -->
        <air.test.timezone>America/Bahia_Banderas</air.test.timezone>
        <air.test.parallel>methods</air.test.parallel>
        <air.test.thread-count>2</air.test.thread-count>
        <!-- Be conservative about memory allotment, because tests start background process (e.g. docker containers) -->
        <air.test.jvmsize>3g</air.test.jvmsize>
        <!-- G1 default region size for a small heap is 1MB. Tests (TestHiveConnectorTest.testMultipleWritersWhenTaskScaleWritersIsEnabled) in particular
             were observed allocating large number of byte[] of about 1.6MB in size, thus being treated as humongous allocations and preventing heap saturation.
             Force bigger region size in attempt to help G1 utilize heap fully. -->
        <air.test.jvm.additional-arguments>
            -XX:G1HeapRegionSize=32M
            -XX:+UnlockDiagnosticVMOptions
            <!-- bump from default of 2 -->
            -XX:GCLockerRetryAllocationCount=10
            -XX:-G1UsePreventiveGC
        </air.test.jvm.additional-arguments>

        <air.javadoc.lint>-missing</air.javadoc.lint>
    </properties>

    <dependencyManagement>
        <dependencies>

            <dependency>
                <groupId>com.azure</groupId>
                <artifactId>azure-sdk-bom</artifactId>
                <version>1.2.17</version>
                <type>pom</type>
                <scope>import</scope>
            </dependency>

            <dependency>
                <groupId>com.google.cloud</groupId>
                <artifactId>libraries-bom</artifactId>
                <version>26.25.0</version>
                <type>pom</type>
                <scope>import</scope>
            </dependency>

            <dependency>
                <groupId>com.squareup.okhttp3</groupId>
                <artifactId>okhttp-bom</artifactId>
                <version>4.12.0</version>
                <type>pom</type>
                <scope>import</scope>
            </dependency>

            <dependency>
                <groupId>io.airlift</groupId>
                <artifactId>bom</artifactId>
                <version>${dep.airlift.version}</version>
                <type>pom</type>
                <scope>import</scope>
            </dependency>

            <dependency>
                <groupId>io.grpc</groupId>
                <artifactId>grpc-bom</artifactId>
                <version>1.59.0</version>
                <type>pom</type>
                <scope>import</scope>
            </dependency>

            <dependency>
                <groupId>io.netty</groupId>
                <artifactId>netty-bom</artifactId>
                <version>${dep.netty.version}</version>
                <type>pom</type>
                <scope>import</scope>
            </dependency>

            <dependency>
                <groupId>org.jdbi</groupId>
                <artifactId>jdbi3-bom</artifactId>
                <version>3.41.3</version>
                <type>pom</type>
                <scope>import</scope>
            </dependency>

            <dependency>
                <groupId>org.ow2.asm</groupId>
                <artifactId>asm-bom</artifactId>
                <version>${dep.asm.version}</version>
                <type>pom</type>
                <scope>import</scope>
            </dependency>

            <dependency>
                <groupId>org.testcontainers</groupId>
                <artifactId>testcontainers-bom</artifactId>
                <version>${dep.testcontainers.version}</version>
                <type>pom</type>
                <scope>import</scope>
            </dependency>

            <dependency>
                <groupId>software.amazon.awssdk</groupId>
                <artifactId>bom</artifactId>
                <version>${dep.aws-sdk-v2.version}</version>
                <type>pom</type>
                <scope>import</scope>
            </dependency>

            <dependency>
                <groupId>com.adobe.testing</groupId>
                <artifactId>s3mock-testcontainers</artifactId>
                <version>3.1.0</version>
            </dependency>

            <dependency>
                <groupId>com.amazonaws</groupId>
                <artifactId>amazon-kinesis-client</artifactId>
                <version>1.15.0</version>
                <exclusions>
                    <exclusion>
                        <groupId>com.amazonaws</groupId>
                        <artifactId>aws-java-sdk</artifactId>
                    </exclusion>
                    <exclusion>
                        <groupId>com.amazonaws</groupId>
                        <artifactId>aws-java-sdk-core</artifactId>
                    </exclusion>
                    <exclusion>
                        <groupId>com.google.protobuf</groupId>
                        <artifactId>protobuf-java</artifactId>
                    </exclusion>
                    <exclusion>
                        <groupId>commons-lang</groupId>
                        <artifactId>commons-lang</artifactId>
                    </exclusion>
                    <exclusion>
                        <groupId>commons-logging</groupId>
                        <artifactId>commons-logging</artifactId>
                    </exclusion>
                    <exclusion>
                        <groupId>joda-time</groupId>
                        <artifactId>joda-time</artifactId>
                    </exclusion>
                </exclusions>
            </dependency>

            <dependency>
                <groupId>com.amazonaws</groupId>
                <artifactId>aws-java-sdk-core</artifactId>
                <version>${dep.aws-sdk.version}</version>
                <exclusions>
                    <exclusion>
                        <groupId>commons-logging</groupId>
                        <artifactId>commons-logging</artifactId>
                    </exclusion>
                    <exclusion>
                        <groupId>joda-time</groupId>
                        <artifactId>joda-time</artifactId>
                    </exclusion>
                </exclusions>
            </dependency>

            <dependency>
                <groupId>com.amazonaws</groupId>
                <artifactId>aws-java-sdk-dynamodb</artifactId>
                <version>${dep.aws-sdk.version}</version>
            </dependency>

            <dependency>
                <groupId>com.amazonaws</groupId>
                <artifactId>aws-java-sdk-glue</artifactId>
                <version>${dep.aws-sdk.version}</version>
                <exclusions>
                    <exclusion>
                        <groupId>commons-logging</groupId>
                        <artifactId>commons-logging</artifactId>
                    </exclusion>
                    <exclusion>
                        <groupId>joda-time</groupId>
                        <artifactId>joda-time</artifactId>
                    </exclusion>
                </exclusions>
            </dependency>

            <dependency>
                <groupId>com.amazonaws</groupId>
                <artifactId>aws-java-sdk-kinesis</artifactId>
                <version>${dep.aws-sdk.version}</version>
                <exclusions>
                    <exclusion>
                        <groupId>commons-logging</groupId>
                        <artifactId>commons-logging</artifactId>
                    </exclusion>
                    <exclusion>
                        <groupId>joda-time</groupId>
                        <artifactId>joda-time</artifactId>
                    </exclusion>
                </exclusions>
            </dependency>

            <dependency>
                <groupId>com.amazonaws</groupId>
                <artifactId>aws-java-sdk-s3</artifactId>
                <version>${dep.aws-sdk.version}</version>
                <exclusions>
                    <exclusion>
                        <groupId>commons-logging</groupId>
                        <artifactId>commons-logging</artifactId>
                    </exclusion>
                    <exclusion>
                        <groupId>joda-time</groupId>
                        <artifactId>joda-time</artifactId>
                    </exclusion>
                </exclusions>
            </dependency>

            <dependency>
                <groupId>com.amazonaws</groupId>
                <artifactId>aws-java-sdk-sts</artifactId>
                <version>${dep.aws-sdk.version}</version>
                <exclusions>
                    <exclusion>
                        <groupId>commons-logging</groupId>
                        <artifactId>commons-logging</artifactId>
                    </exclusion>
                    <exclusion>
                        <groupId>joda-time</groupId>
                        <artifactId>joda-time</artifactId>
                    </exclusion>
                </exclusions>
            </dependency>

            <dependency>
                <groupId>com.clearspring.analytics</groupId>
                <artifactId>stream</artifactId>
                <version>2.9.8</version>
            </dependency>

            <dependency>
                <groupId>com.clickhouse</groupId>
                <artifactId>clickhouse-jdbc</artifactId>
                <version>0.5.0</version>
                <classifier>all</classifier>
            </dependency>

            <dependency>
                <groupId>com.datastax.oss</groupId>
                <artifactId>java-driver-core</artifactId>
                <version>${dep.casandra.version}</version>
                <exclusions>
                    <exclusion>
                        <groupId>org.ow2.asm</groupId>
                        <artifactId>asm-analysis</artifactId>
                    </exclusion>
                </exclusions>
            </dependency>

            <dependency>
                <groupId>com.esri.geometry</groupId>
                <artifactId>esri-geometry-api</artifactId>
                <version>2.2.4</version>
                <exclusions>
                    <exclusion>
                        <groupId>com.fasterxml.jackson.core</groupId>
                        <artifactId>jackson-core</artifactId>
                    </exclusion>
                </exclusions>
            </dependency>

            <dependency>
                <groupId>com.facebook.thirdparty</groupId>
                <artifactId>libsvm</artifactId>
                <version>3.18.1</version>
            </dependency>

            <dependency>
                <groupId>com.github.ben-manes.caffeine</groupId>
                <artifactId>caffeine</artifactId>
                <version>3.1.8</version>
            </dependency>

            <dependency>
                <groupId>com.github.docker-java</groupId>
                <artifactId>docker-java-api</artifactId>
                <version>3.3.3</version>
            </dependency>

            <dependency>
                <groupId>com.github.luben</groupId>
                <artifactId>zstd-jni</artifactId>
                <version>1.5.5-6</version>
            </dependency>

            <dependency>
                <groupId>com.github.oshi</groupId>
                <artifactId>oshi-core</artifactId>
                <version>6.4.6</version>
            </dependency>

            <dependency>
                <groupId>com.google.auto.value</groupId>
                <artifactId>auto-value-annotations</artifactId>
                <version>1.10.4</version>
            </dependency>

            <dependency>
                <groupId>com.google.cloud.bigdataoss</groupId>
                <artifactId>gcs-connector</artifactId>
                <version>hadoop3-${dep.gcs.version}</version>
                <classifier>shaded</classifier>
                <exclusions>
                    <exclusion>
                        <groupId>*</groupId>
                        <artifactId>*</artifactId>
                    </exclusion>
                </exclusions>
            </dependency>

            <!-- force newer version to be used for dependencies -->
            <dependency>
                <groupId>com.google.code.gson</groupId>
                <artifactId>gson</artifactId>
                <version>2.10.1</version>
            </dependency>

            <dependency>
                <groupId>com.google.errorprone</groupId>
                <artifactId>error_prone_annotations</artifactId>
                <version>${dep.errorprone.version}</version>
            </dependency>

            <dependency>
                <groupId>com.google.http-client</groupId>
                <artifactId>google-http-client</artifactId>
                <version>${dep.google.http.client.version}</version>
            </dependency>

            <dependency>
                <groupId>com.google.http-client</groupId>
                <artifactId>google-http-client-gson</artifactId>
                <version>${dep.google.http.client.version}</version>
            </dependency>

            <dependency>
                <groupId>com.google.protobuf</groupId>
                <artifactId>protobuf-java</artifactId>
                <version>${dep.protobuf.version}</version>
            </dependency>

            <dependency>
                <groupId>com.google.protobuf</groupId>
                <artifactId>protobuf-java-util</artifactId>
                <version>${dep.protobuf.version}</version>
            </dependency>

            <dependency>
                <groupId>com.google.protobuf</groupId>
                <artifactId>protobuf-kotlin</artifactId>
                <version>${dep.protobuf.version}</version>
            </dependency>

            <dependency>
                <groupId>com.h2database</groupId>
                <artifactId>h2</artifactId>
                <version>2.2.224</version>
            </dependency>

            <dependency>
                <groupId>com.microsoft.sqlserver</groupId>
                <artifactId>mssql-jdbc</artifactId>
                <version>12.4.1.jre11</version>
            </dependency>

            <dependency>
                <groupId>com.mysql</groupId>
                <artifactId>mysql-connector-j</artifactId>
                <version>8.1.0</version>
            </dependency>

            <dependency>
                <groupId>com.nimbusds</groupId>
                <artifactId>nimbus-jose-jwt</artifactId>
                <version>9.37</version>
            </dependency>

            <dependency>
                <groupId>com.nimbusds</groupId>
                <artifactId>oauth2-oidc-sdk</artifactId>
                <version>11.4</version>
                <classifier>jdk11</classifier>
            </dependency>

            <dependency>
                <groupId>com.qubole.rubix</groupId>
                <artifactId>rubix-presto-shaded</artifactId>
                <version>0.3.18</version>
            </dependency>

            <dependency>
                <groupId>com.squareup.okio</groupId>
                <artifactId>okio</artifactId>
                <version>${dep.okio.version}</version>
            </dependency>

            <dependency>
                <groupId>com.squareup.okio</groupId>
                <artifactId>okio-jvm</artifactId>
                <version>${dep.okio.version}</version>
            </dependency>

            <dependency>
                <groupId>com.squareup.wire</groupId>
                <artifactId>wire-runtime-jvm</artifactId>
                <version>${dep.wire.version}</version>
            </dependency>

            <dependency>
                <groupId>com.squareup.wire</groupId>
                <artifactId>wire-schema-jvm</artifactId>
                <version>${dep.wire.version}</version>
            </dependency>

            <dependency>
                <groupId>commons-codec</groupId>
                <artifactId>commons-codec</artifactId>
                <version>1.16.0</version>
            </dependency>

            <dependency>
                <groupId>commons-io</groupId>
                <artifactId>commons-io</artifactId>
                <version>2.14.0</version>
            </dependency>

            <dependency>
                <groupId>dev.failsafe</groupId>
                <artifactId>failsafe</artifactId>
                <version>3.3.2</version>
            </dependency>

            <dependency>
                <groupId>info.picocli</groupId>
                <artifactId>picocli</artifactId>
                <version>4.7.5</version>
            </dependency>

            <dependency>
                <groupId>io.airlift</groupId>
                <artifactId>aircompressor</artifactId>
                <version>0.25</version>
            </dependency>

            <dependency>
                <groupId>io.airlift</groupId>
                <artifactId>bytecode</artifactId>
                <version>1.5</version>
            </dependency>

            <dependency>
                <groupId>io.airlift</groupId>
                <artifactId>joni</artifactId>
                <version>2.1.5.3</version>
            </dependency>
            <dependency>
                <groupId>io.airlift</groupId>
                <artifactId>junit-extensions</artifactId>
                <version>1</version>
            </dependency>

            <dependency>
                <groupId>io.airlift</groupId>
                <artifactId>units</artifactId>
                <version>1.10</version>
            </dependency>

            <dependency>
                <groupId>io.airlift.discovery</groupId>
                <artifactId>discovery-server</artifactId>
                <version>1.36</version>
                <exclusions>
                    <exclusion>
                        <groupId>io.airlift</groupId>
                        <artifactId>event-http</artifactId>
                    </exclusion>
                    <exclusion>
                        <groupId>io.airlift</groupId>
                        <artifactId>jmx-http-rpc</artifactId>
                    </exclusion>
                    <exclusion>
                        <groupId>org.iq80.leveldb</groupId>
                        <artifactId>leveldb</artifactId>
                    </exclusion>
                    <exclusion>
                        <groupId>org.iq80.leveldb</groupId>
                        <artifactId>leveldb-api</artifactId>
                    </exclusion>
                </exclusions>
            </dependency>

            <dependency>
                <groupId>io.airlift.drift</groupId>
                <artifactId>drift-api</artifactId>
                <version>${dep.drift.version}</version>
            </dependency>

            <dependency>
                <groupId>io.airlift.drift</groupId>
                <artifactId>drift-client</artifactId>
                <version>${dep.drift.version}</version>
            </dependency>

            <dependency>
                <groupId>io.airlift.drift</groupId>
                <artifactId>drift-codec</artifactId>
                <version>${dep.drift.version}</version>
            </dependency>

            <dependency>
                <groupId>io.airlift.drift</groupId>
                <artifactId>drift-protocol</artifactId>
                <version>${dep.drift.version}</version>
            </dependency>

            <dependency>
                <groupId>io.airlift.drift</groupId>
                <artifactId>drift-server</artifactId>
                <version>${dep.drift.version}</version>
            </dependency>

            <dependency>
                <groupId>io.airlift.drift</groupId>
                <artifactId>drift-transport-netty</artifactId>
                <version>${dep.drift.version}</version>
            </dependency>

            <dependency>
                <groupId>io.airlift.drift</groupId>
                <artifactId>drift-transport-spi</artifactId>
                <version>${dep.drift.version}</version>
            </dependency>

            <dependency>
                <groupId>io.airlift.resolver</groupId>
                <artifactId>resolver</artifactId>
                <version>1.6</version>
            </dependency>

            <dependency>
                <groupId>io.confluent</groupId>
                <artifactId>kafka-avro-serializer</artifactId>
                <version>${dep.confluent.version}</version>
                <exclusions>
                    <exclusion>
                        <groupId>com.google.re2j</groupId>
                        <artifactId>re2j</artifactId>
                    </exclusion>
                    <exclusion>
                        <groupId>commons-cli</groupId>
                        <artifactId>commons-cli</artifactId>
                    </exclusion>
                    <exclusion>
                        <groupId>net.sf.jopt-simple</groupId>
                        <artifactId>jopt-simple</artifactId>
                    </exclusion>
                    <exclusion>
                        <groupId>org.apache.kafka</groupId>
                        <artifactId>kafka-clients</artifactId>
                    </exclusion>
                    <!--
                        This library depends on:
                         - org.glassfish.hk2.external:jakarta.inject that conflicts with javax.inject:javax.inject
                    -->
                    <exclusion>
                        <groupId>org.glassfish.hk2.external</groupId>
                        <artifactId>jakarta.inject</artifactId>
                    </exclusion>
                </exclusions>
            </dependency>

            <dependency>
                <groupId>io.confluent</groupId>
                <artifactId>kafka-schema-registry-client</artifactId>
                <version>${dep.confluent.version}</version>
                <exclusions>
                    <!-- Brings in a 2.13.4.2 version of databind -->
                    <exclusion>
                        <groupId>com.fasterxml.jackson.core</groupId>
                        <artifactId>jackson-databind</artifactId>
                    </exclusion>
                    <exclusion>
                        <groupId>com.sun.activation</groupId>
                        <artifactId>jakarta.activation</artifactId>
                    </exclusion>
                    <exclusion>
                        <groupId>jakarta.activation</groupId>
                        <artifactId>jakarta.activation-api</artifactId>
                    </exclusion>
                    <exclusion>
                        <groupId>org.apache.kafka</groupId>
                        <artifactId>kafka-clients</artifactId>
                    </exclusion>
                    <exclusion>
                        <groupId>org.glassfish</groupId>
                        <artifactId>jakarta.el</artifactId>
                    </exclusion>
                    <exclusion>
                        <groupId>org.glassfish.hk2.external</groupId>
                        <artifactId>jakarta.inject</artifactId>
                    </exclusion>
                </exclusions>
            </dependency>

            <dependency>
                <groupId>io.confluent</groupId>
                <artifactId>kafka-schema-serializer</artifactId>
                <version>${dep.confluent.version}</version>
            </dependency>

            <dependency>
                <groupId>io.dropwizard.metrics</groupId>
                <artifactId>metrics-core</artifactId>
                <version>4.2.21</version>
            </dependency>

            <dependency>
                <groupId>io.jsonwebtoken</groupId>
                <artifactId>jjwt-api</artifactId>
                <version>${dep.jsonwebtoken.version}</version>
            </dependency>

            <dependency>
                <groupId>io.jsonwebtoken</groupId>
                <artifactId>jjwt-impl</artifactId>
                <version>${dep.jsonwebtoken.version}</version>
            </dependency>

            <dependency>
                <groupId>io.jsonwebtoken</groupId>
                <artifactId>jjwt-jackson</artifactId>
                <version>${dep.jsonwebtoken.version}</version>
            </dependency>

            <dependency>
                <groupId>io.minio</groupId>
                <artifactId>minio</artifactId>
                <version>${dep.minio.version}</version>
            </dependency>

            <dependency>
                <groupId>io.projectreactor</groupId>
                <artifactId>reactor-core</artifactId>
                <version>3.4.31</version>
            </dependency>

            <!-- io.confluent:kafka-avro-serializer uses multiple versions of this transitive dependency -->
            <dependency>
                <groupId>io.swagger</groupId>
                <artifactId>swagger-annotations</artifactId>
                <version>${dep.swagger.version}</version>
            </dependency>

            <!-- io.confluent:kafka-avro-serializer uses multiple versions of this transitive dependency -->
            <dependency>
                <groupId>io.swagger</groupId>
                <artifactId>swagger-core</artifactId>
                <version>${dep.swagger.version}</version>
            </dependency>
            <dependency>
                <groupId>io.trino</groupId>
                <artifactId>re2j</artifactId>
                <version>1.6</version>
            </dependency>
            <dependency>
                <groupId>io.trino</groupId>
                <artifactId>trino-array</artifactId>
                <version>${project.version}</version>
            </dependency>

            <dependency>
                <groupId>io.trino</groupId>
                <artifactId>trino-base-jdbc</artifactId>
                <version>${project.version}</version>
            </dependency>

            <dependency>
                <groupId>io.trino</groupId>
                <artifactId>trino-base-jdbc</artifactId>
                <version>${project.version}</version>
                <type>test-jar</type>
            </dependency>

            <dependency>
                <groupId>io.trino</groupId>
                <artifactId>trino-benchmark</artifactId>
                <version>${project.version}</version>
            </dependency>

            <dependency>
                <groupId>io.trino</groupId>
                <artifactId>trino-benchmark-queries</artifactId>
                <version>${project.version}</version>
            </dependency>

            <dependency>
                <groupId>io.trino</groupId>
                <artifactId>trino-benchto-benchmarks</artifactId>
                <version>${project.version}</version>
            </dependency>

            <dependency>
                <groupId>io.trino</groupId>
                <artifactId>trino-blackhole</artifactId>
                <version>${project.version}</version>
            </dependency>

            <dependency>
                <groupId>io.trino</groupId>
                <artifactId>trino-cache</artifactId>
                <version>${project.version}</version>
            </dependency>

            <dependency>
                <groupId>io.trino</groupId>
                <artifactId>trino-cache</artifactId>
                <version>${project.version}</version>
                <type>test-jar</type>
            </dependency>

            <dependency>
                <groupId>io.trino</groupId>
                <artifactId>trino-cli</artifactId>
                <version>${project.version}</version>
            </dependency>

            <dependency>
                <groupId>io.trino</groupId>
                <artifactId>trino-client</artifactId>
                <version>${project.version}</version>
            </dependency>

            <dependency>
                <groupId>io.trino</groupId>
                <artifactId>trino-delta-lake</artifactId>
                <version>${project.version}</version>
            </dependency>

            <dependency>
                <groupId>io.trino</groupId>
<<<<<<< HEAD
                <artifactId>trino-snowflake</artifactId>
                <version>${project.version}</version>
            </dependency>

            <dependency>
                <groupId>io.trino</groupId>
                <artifactId>trino-spi</artifactId>
=======
                <artifactId>trino-delta-lake</artifactId>
>>>>>>> b9bc338c
                <version>${project.version}</version>
                <type>test-jar</type>
            </dependency>

            <dependency>
                <groupId>io.trino</groupId>
                <artifactId>trino-elasticsearch</artifactId>
                <version>${project.version}</version>
            </dependency>

            <dependency>
                <groupId>io.trino</groupId>
                <artifactId>trino-example-http</artifactId>
                <version>${project.version}</version>
                <type>zip</type>
            </dependency>

            <dependency>
                <groupId>io.trino</groupId>
                <artifactId>trino-exchange-filesystem</artifactId>
                <version>${project.version}</version>
            </dependency>

            <dependency>
                <groupId>io.trino</groupId>
                <artifactId>trino-exchange-filesystem</artifactId>
                <version>${project.version}</version>
                <type>test-jar</type>
            </dependency>

            <dependency>
                <groupId>io.trino</groupId>
                <artifactId>trino-faulttolerant-tests</artifactId>
                <version>${project.version}</version>
            </dependency>

            <dependency>
                <groupId>io.trino</groupId>
                <artifactId>trino-filesystem</artifactId>
                <version>${project.version}</version>
            </dependency>

            <dependency>
                <groupId>io.trino</groupId>
                <artifactId>trino-filesystem</artifactId>
                <version>${project.version}</version>
                <type>test-jar</type>
            </dependency>

            <dependency>
                <groupId>io.trino</groupId>
                <artifactId>trino-filesystem-azure</artifactId>
                <version>${project.version}</version>
            </dependency>

            <dependency>
                <groupId>io.trino</groupId>
                <artifactId>trino-filesystem-manager</artifactId>
                <version>${project.version}</version>
            </dependency>

            <dependency>
                <groupId>io.trino</groupId>
                <artifactId>trino-filesystem-s3</artifactId>
                <version>${project.version}</version>
            </dependency>

            <dependency>
                <groupId>io.trino</groupId>
                <artifactId>trino-geospatial</artifactId>
                <version>${project.version}</version>
            </dependency>

            <dependency>
                <groupId>io.trino</groupId>
                <artifactId>trino-geospatial-toolkit</artifactId>
                <version>${project.version}</version>
            </dependency>

            <dependency>
                <groupId>io.trino</groupId>
                <artifactId>trino-grammar</artifactId>
                <version>${project.version}</version>
            </dependency>

            <dependency>
                <groupId>io.trino</groupId>
                <artifactId>trino-hadoop-toolkit</artifactId>
                <version>${project.version}</version>
            </dependency>

            <dependency>
                <groupId>io.trino</groupId>
                <artifactId>trino-hdfs</artifactId>
                <version>${project.version}</version>
            </dependency>

            <dependency>
                <groupId>io.trino</groupId>
                <artifactId>trino-hive</artifactId>
                <version>${project.version}</version>
            </dependency>

            <dependency>
                <groupId>io.trino</groupId>
                <artifactId>trino-hive</artifactId>
                <version>${project.version}</version>
                <type>test-jar</type>
            </dependency>

            <dependency>
                <groupId>io.trino</groupId>
                <artifactId>trino-hive-formats</artifactId>
                <version>${project.version}</version>
            </dependency>

            <dependency>
                <groupId>io.trino</groupId>
                <artifactId>trino-hive-hadoop2</artifactId>
                <version>${project.version}</version>
            </dependency>

            <dependency>
                <groupId>io.trino</groupId>
                <artifactId>trino-hudi</artifactId>
                <version>${project.version}</version>
            </dependency>

            <dependency>
                <groupId>io.trino</groupId>
                <artifactId>trino-iceberg</artifactId>
                <version>${project.version}</version>
            </dependency>

            <dependency>
                <groupId>io.trino</groupId>
                <artifactId>trino-iceberg</artifactId>
                <version>${project.version}</version>
                <type>test-jar</type>
            </dependency>

            <dependency>
                <groupId>io.trino</groupId>
                <artifactId>trino-ignite</artifactId>
                <version>${project.version}</version>
            </dependency>

            <!-- TODO Remove whole module when Ignite is released -->
            <dependency>
                <groupId>io.trino</groupId>
                <artifactId>trino-ignite-patched</artifactId>
                <version>${project.version}</version>
            </dependency>

            <dependency>
                <groupId>io.trino</groupId>
                <artifactId>trino-jdbc</artifactId>
                <version>${project.version}</version>
            </dependency>

            <dependency>
                <groupId>io.trino</groupId>
                <artifactId>trino-jmx</artifactId>
                <version>${project.version}</version>
            </dependency>

            <dependency>
                <groupId>io.trino</groupId>
                <artifactId>trino-local-file</artifactId>
                <version>${project.version}</version>
            </dependency>

            <dependency>
                <groupId>io.trino</groupId>
                <artifactId>trino-main</artifactId>
                <version>${project.version}</version>
            </dependency>

            <dependency>
                <groupId>io.trino</groupId>
                <artifactId>trino-main</artifactId>
                <version>${project.version}</version>
                <type>test-jar</type>
            </dependency>

            <dependency>
                <groupId>io.trino</groupId>
                <artifactId>trino-mariadb</artifactId>
                <version>${project.version}</version>
            </dependency>

            <dependency>
                <groupId>io.trino</groupId>
                <artifactId>trino-matching</artifactId>
                <version>${project.version}</version>
            </dependency>

            <dependency>
                <groupId>io.trino</groupId>
                <artifactId>trino-memory</artifactId>
                <version>${project.version}</version>
            </dependency>

            <dependency>
                <groupId>io.trino</groupId>
                <artifactId>trino-memory</artifactId>
                <version>${project.version}</version>
                <type>test-jar</type>
            </dependency>

            <dependency>
                <groupId>io.trino</groupId>
                <artifactId>trino-memory-context</artifactId>
                <version>${project.version}</version>
            </dependency>

            <dependency>
                <groupId>io.trino</groupId>
                <artifactId>trino-mongodb</artifactId>
                <version>${project.version}</version>
            </dependency>

            <dependency>
                <groupId>io.trino</groupId>
                <artifactId>trino-mongodb</artifactId>
                <version>${project.version}</version>
                <type>test-jar</type>
            </dependency>

            <dependency>
                <groupId>io.trino</groupId>
                <artifactId>trino-mysql</artifactId>
                <version>${project.version}</version>
            </dependency>

            <dependency>
                <groupId>io.trino</groupId>
                <artifactId>trino-mysql</artifactId>
                <version>${project.version}</version>
                <type>test-jar</type>
            </dependency>

            <dependency>
                <groupId>io.trino</groupId>
                <artifactId>trino-orc</artifactId>
                <version>${project.version}</version>
            </dependency>

            <dependency>
                <groupId>io.trino</groupId>
                <artifactId>trino-parquet</artifactId>
                <version>${project.version}</version>
            </dependency>

            <dependency>
                <groupId>io.trino</groupId>
                <artifactId>trino-parser</artifactId>
                <version>${project.version}</version>
            </dependency>

            <dependency>
                <groupId>io.trino</groupId>
                <artifactId>trino-parser</artifactId>
                <version>${project.version}</version>
                <type>test-jar</type>
            </dependency>

            <dependency>
                <groupId>io.trino</groupId>
                <artifactId>trino-password-authenticators</artifactId>
                <version>${project.version}</version>
            </dependency>

            <!-- TODO(https://github.com/trinodb/trino/issues/13051): Remove when Phoenix5 is released -->
            <dependency>
                <groupId>io.trino</groupId>
                <artifactId>trino-phoenix5-patched</artifactId>
                <version>${project.version}</version>
            </dependency>

            <dependency>
                <groupId>io.trino</groupId>
                <artifactId>trino-pinot</artifactId>
                <version>${project.version}</version>
            </dependency>

            <dependency>
                <groupId>io.trino</groupId>
                <artifactId>trino-plugin-reader</artifactId>
                <version>${project.version}</version>
            </dependency>

            <dependency>
                <groupId>io.trino</groupId>
                <artifactId>trino-plugin-toolkit</artifactId>
                <version>${project.version}</version>
            </dependency>

            <dependency>
                <groupId>io.trino</groupId>
                <artifactId>trino-plugin-toolkit</artifactId>
                <version>${project.version}</version>
                <type>test-jar</type>
            </dependency>

            <dependency>
                <groupId>io.trino</groupId>
                <artifactId>trino-postgresql</artifactId>
                <version>${project.version}</version>
            </dependency>

            <dependency>
                <groupId>io.trino</groupId>
                <artifactId>trino-postgresql</artifactId>
                <version>${project.version}</version>
                <type>test-jar</type>
            </dependency>

            <dependency>
                <groupId>io.trino</groupId>
                <artifactId>trino-product-tests</artifactId>
                <version>${project.version}</version>
            </dependency>

            <dependency>
                <groupId>io.trino</groupId>
                <artifactId>trino-raptor-legacy</artifactId>
                <version>${project.version}</version>
            </dependency>

            <dependency>
                <groupId>io.trino</groupId>
                <artifactId>trino-record-decoder</artifactId>
                <version>${project.version}</version>
            </dependency>

            <dependency>
                <groupId>io.trino</groupId>
                <artifactId>trino-record-decoder</artifactId>
                <version>${project.version}</version>
                <type>test-jar</type>
            </dependency>

            <dependency>
                <groupId>io.trino</groupId>
                <artifactId>trino-resource-group-managers</artifactId>
                <version>${project.version}</version>
            </dependency>

            <dependency>
                <groupId>io.trino</groupId>
                <artifactId>trino-resource-group-managers</artifactId>
                <version>${project.version}</version>
                <type>test-jar</type>
            </dependency>

            <dependency>
                <groupId>io.trino</groupId>
                <artifactId>trino-server</artifactId>
                <version>${project.version}</version>
            </dependency>

            <dependency>
                <groupId>io.trino</groupId>
                <artifactId>trino-server-rpm</artifactId>
                <version>${project.version}</version>
            </dependency>

            <dependency>
                <groupId>io.trino</groupId>
                <artifactId>trino-session-property-managers</artifactId>
                <version>${project.version}</version>
            </dependency>

            <dependency>
                <groupId>io.trino</groupId>
                <artifactId>trino-session-property-managers</artifactId>
                <version>${project.version}</version>
                <type>test-jar</type>
            </dependency>

            <dependency>
                <groupId>io.trino</groupId>
                <artifactId>trino-spi</artifactId>
                <version>${project.version}</version>
            </dependency>

            <dependency>
                <groupId>io.trino</groupId>
                <artifactId>trino-spi</artifactId>
                <version>${project.version}</version>
                <type>test-jar</type>
            </dependency>

            <dependency>
                <groupId>io.trino</groupId>
                <artifactId>trino-sqlserver</artifactId>
                <version>${project.version}</version>
            </dependency>

            <dependency>
                <groupId>io.trino</groupId>
                <artifactId>trino-sqlserver</artifactId>
                <version>${project.version}</version>
                <type>test-jar</type>
            </dependency>

            <dependency>
                <groupId>io.trino</groupId>
                <artifactId>trino-testing</artifactId>
                <version>${project.version}</version>
            </dependency>

            <dependency>
                <groupId>io.trino</groupId>
                <artifactId>trino-testing-containers</artifactId>
                <version>${project.version}</version>
            </dependency>

            <dependency>
                <groupId>io.trino</groupId>
                <artifactId>trino-testing-kafka</artifactId>
                <version>${project.version}</version>
            </dependency>

            <dependency>
                <groupId>io.trino</groupId>
                <artifactId>trino-testing-resources</artifactId>
                <version>${project.version}</version>
            </dependency>

            <dependency>
                <groupId>io.trino</groupId>
                <artifactId>trino-testing-services</artifactId>
                <version>${project.version}</version>
            </dependency>

            <dependency>
                <groupId>io.trino</groupId>
                <artifactId>trino-tests</artifactId>
                <version>${project.version}</version>
            </dependency>

            <dependency>
                <groupId>io.trino</groupId>
                <artifactId>trino-tests</artifactId>
                <version>${project.version}</version>
                <type>test-jar</type>
            </dependency>

            <dependency>
                <groupId>io.trino</groupId>
                <artifactId>trino-thrift</artifactId>
                <version>${project.version}</version>
                <type>zip</type>
            </dependency>

            <dependency>
                <groupId>io.trino</groupId>
                <artifactId>trino-thrift-api</artifactId>
                <version>${project.version}</version>
            </dependency>

            <dependency>
                <groupId>io.trino</groupId>
                <artifactId>trino-thrift-api</artifactId>
                <version>${project.version}</version>
                <type>test-jar</type>
            </dependency>

            <dependency>
                <groupId>io.trino</groupId>
                <artifactId>trino-thrift-testing-server</artifactId>
                <version>${project.version}</version>
            </dependency>

            <dependency>
                <groupId>io.trino</groupId>
                <artifactId>trino-tpcds</artifactId>
                <version>${project.version}</version>
            </dependency>

            <dependency>
                <groupId>io.trino</groupId>
                <artifactId>trino-tpch</artifactId>
                <version>${project.version}</version>
            </dependency>

            <dependency>
                <groupId>io.trino.benchto</groupId>
                <artifactId>benchto-driver</artifactId>
                <version>0.25</version>
            </dependency>

            <dependency>
                <groupId>io.trino.coral</groupId>
                <artifactId>coral</artifactId>
                <version>2.2.14-1</version>
            </dependency>

            <dependency>
                <groupId>io.trino.hadoop</groupId>
                <artifactId>hadoop-apache</artifactId>
                <version>3.3.5-1</version>
            </dependency>

            <dependency>
                <groupId>io.trino.hive</groupId>
                <artifactId>hive-apache</artifactId>
                <version>3.1.2-22</version>
            </dependency>

            <dependency>
                <groupId>io.trino.hive</groupId>
                <artifactId>hive-apache-jdbc</artifactId>
                <version>0.13.1-9</version>
            </dependency>

            <dependency>
                <groupId>io.trino.hive</groupId>
                <artifactId>hive-thrift</artifactId>
                <version>1</version>
            </dependency>

            <dependency>
                <groupId>io.trino.orc</groupId>
                <artifactId>orc-protobuf</artifactId>
                <version>14</version>
            </dependency>

            <dependency>
                <groupId>io.trino.tempto</groupId>
                <artifactId>tempto-core</artifactId>
                <version>${dep.tempto.version}</version>
                <exclusions>
                    <exclusion>
                        <groupId>com.google.code.findbugs</groupId>
                        <artifactId>annotations</artifactId>
                    </exclusion>
                </exclusions>
            </dependency>

            <dependency>
                <groupId>io.trino.tempto</groupId>
                <artifactId>tempto-kafka</artifactId>
                <version>${dep.tempto.version}</version>
                <exclusions>
                    <exclusion>
                        <groupId>org.slf4j</groupId>
                        <artifactId>slf4j-log4j12</artifactId>
                    </exclusion>
                </exclusions>
            </dependency>

            <dependency>
                <groupId>io.trino.tempto</groupId>
                <artifactId>tempto-ldap</artifactId>
                <version>${dep.tempto.version}</version>
            </dependency>

            <dependency>
                <groupId>io.trino.tempto</groupId>
                <artifactId>tempto-runner</artifactId>
                <version>${dep.tempto.version}</version>
            </dependency>

            <dependency>
                <groupId>io.trino.tpcds</groupId>
                <artifactId>tpcds</artifactId>
                <version>1.4</version>
                <exclusions>
                    <!-- not used in the runtime -->
                    <exclusion>
                        <groupId>javax.inject</groupId>
                        <artifactId>javax.inject</artifactId>
                    </exclusion>
                </exclusions>
            </dependency>

            <dependency>
                <groupId>io.trino.tpch</groupId>
                <artifactId>tpch</artifactId>
                <version>1.2</version>
            </dependency>

            <dependency>
                <groupId>it.unimi.dsi</groupId>
                <artifactId>fastutil</artifactId>
                <version>8.5.12</version>
            </dependency>

            <dependency>
                <groupId>junit</groupId>
                <artifactId>junit</artifactId>
                <version>4.13.2</version>
            </dependency>

            <!-- force newer version to be used for dependencies -->
            <dependency>
                <groupId>net.bytebuddy</groupId>
                <artifactId>byte-buddy</artifactId>
                <version>1.14.9</version>
            </dependency>

            <dependency>
                <!-- org.testcontainers:testcontainer's dependencies pull two different versions of this artifact and this is to negotiate the version -->
                <groupId>net.java.dev.jna</groupId>
                <artifactId>jna</artifactId>
                <version>${dep.jna.version}</version>
            </dependency>

            <dependency>
                <groupId>net.java.dev.jna</groupId>
                <artifactId>jna-platform</artifactId>
                <version>${dep.jna.version}</version>
            </dependency>

            <dependency>
                <groupId>net.minidev</groupId>
                <artifactId>json-smart</artifactId>
                <version>2.5.0</version>
            </dependency>

            <dependency>
                <groupId>net.sf.opencsv</groupId>
                <artifactId>opencsv</artifactId>
                <version>2.3</version>
            </dependency>

            <dependency>
                <groupId>org.alluxio</groupId>
                <artifactId>alluxio-shaded-client</artifactId>
                <version>2.9.3</version>
                <exclusions>
                    <exclusion>
                        <groupId>commons-logging</groupId>
                        <artifactId>commons-logging</artifactId>
                    </exclusion>
                    <exclusion>
                        <groupId>log4j</groupId>
                        <artifactId>log4j</artifactId>
                    </exclusion>
                    <exclusion>
                        <groupId>org.slf4j</groupId>
                        <artifactId>slf4j-api</artifactId>
                    </exclusion>
                    <exclusion>
                        <groupId>org.slf4j</groupId>
                        <artifactId>slf4j-log4j12</artifactId>
                    </exclusion>
                </exclusions>
            </dependency>

            <dependency>
                <groupId>org.antlr</groupId>
                <artifactId>antlr4-runtime</artifactId>
                <version>${dep.antlr.version}</version>
            </dependency>

            <dependency>
                <groupId>org.apache.arrow</groupId>
                <artifactId>arrow-compression</artifactId>
                <version>${dep.arrow.version}</version>
            </dependency>

            <dependency>
                <groupId>org.apache.arrow</groupId>
                <artifactId>arrow-format</artifactId>
                <version>${dep.arrow.version}</version>
            </dependency>

            <dependency>
                <groupId>org.apache.arrow</groupId>
                <artifactId>arrow-memory-core</artifactId>
                <version>${dep.arrow.version}</version>
            </dependency>

            <dependency>
                <groupId>org.apache.arrow</groupId>
                <artifactId>arrow-memory-netty</artifactId>
                <version>${dep.arrow.version}</version>
            </dependency>

            <dependency>
                <groupId>org.apache.arrow</groupId>
                <artifactId>arrow-vector</artifactId>
                <version>${dep.arrow.version}</version>
            </dependency>

            <dependency>
                <groupId>org.apache.avro</groupId>
                <artifactId>avro</artifactId>
                <version>${dep.avro.version}</version>
            </dependency>

            <dependency>
                <groupId>org.apache.avro</groupId>
                <artifactId>avro-mapred</artifactId>
                <version>${dep.avro.version}</version>
            </dependency>

            <dependency>
                <groupId>org.apache.commons</groupId>
                <artifactId>commons-compress</artifactId>
                <version>1.24.0</version>
            </dependency>

            <dependency>
                <groupId>org.apache.commons</groupId>
                <artifactId>commons-lang3</artifactId>
                <version>3.13.0</version>
            </dependency>

            <dependency>
                <groupId>org.apache.commons</groupId>
                <artifactId>commons-math3</artifactId>
                <version>3.6.1</version>
            </dependency>

            <dependency>
                <groupId>org.apache.iceberg</groupId>
                <artifactId>iceberg-api</artifactId>
                <version>${dep.iceberg.version}</version>
                <exclusions>
                    <exclusion>
                        <groupId>org.slf4j</groupId>
                        <artifactId>slf4j-api</artifactId>
                    </exclusion>
                </exclusions>
            </dependency>

            <dependency>
                <groupId>org.apache.iceberg</groupId>
                <artifactId>iceberg-core</artifactId>
                <version>${dep.iceberg.version}</version>
                <exclusions>
                    <exclusion>
                        <groupId>org.apache.avro</groupId>
                        <artifactId>avro</artifactId>
                    </exclusion>
                    <exclusion>
                        <groupId>org.slf4j</groupId>
                        <artifactId>slf4j-api</artifactId>
                    </exclusion>
                </exclusions>
            </dependency>

            <dependency>
                <groupId>org.apache.iceberg</groupId>
                <artifactId>iceberg-core</artifactId>
                <version>${dep.iceberg.version}</version>
                <classifier>tests</classifier>
                <exclusions>
                    <exclusion>
                        <groupId>org.apache.avro</groupId>
                        <artifactId>avro</artifactId>
                    </exclusion>
                    <exclusion>
                        <groupId>org.slf4j</groupId>
                        <artifactId>slf4j-api</artifactId>
                    </exclusion>
                </exclusions>
            </dependency>

            <dependency>
                <groupId>org.apache.iceberg</groupId>
                <artifactId>iceberg-orc</artifactId>
                <version>${dep.iceberg.version}</version>
                <exclusions>
                    <exclusion>
                        <groupId>org.apache.avro</groupId>
                        <artifactId>avro</artifactId>
                    </exclusion>
                    <exclusion>
                        <groupId>org.slf4j</groupId>
                        <artifactId>slf4j-api</artifactId>
                    </exclusion>
                </exclusions>
            </dependency>

            <dependency>
                <groupId>org.apache.iceberg</groupId>
                <artifactId>iceberg-parquet</artifactId>
                <version>${dep.iceberg.version}</version>
                <exclusions>
                    <exclusion>
                        <groupId>org.slf4j</groupId>
                        <artifactId>slf4j-api</artifactId>
                    </exclusion>
                </exclusions>
            </dependency>

            <dependency>
                <groupId>org.apache.kafka</groupId>
                <artifactId>kafka-clients</artifactId>
                <version>${dep.kafka-clients.version}</version>
            </dependency>

            <dependency>
                <groupId>org.apache.maven</groupId>
                <artifactId>maven-model</artifactId>
                <version>3.9.5</version>
            </dependency>

            <dependency>
                <groupId>org.apache.parquet</groupId>
                <artifactId>parquet-avro</artifactId>
                <version>${dep.parquet.version}</version>
            </dependency>

            <dependency>
                <groupId>org.apache.parquet</groupId>
                <artifactId>parquet-column</artifactId>
                <version>${dep.parquet.version}</version>
                <exclusions>
                    <exclusion>
                        <groupId>org.apache.yetus</groupId>
                        <artifactId>audience-annotations</artifactId>
                    </exclusion>
                </exclusions>
            </dependency>

            <dependency>
                <groupId>org.apache.parquet</groupId>
                <artifactId>parquet-common</artifactId>
                <version>${dep.parquet.version}</version>
                <exclusions>
                    <exclusion>
                        <groupId>org.apache.yetus</groupId>
                        <artifactId>audience-annotations</artifactId>
                    </exclusion>
                </exclusions>
            </dependency>

            <dependency>
                <groupId>org.apache.parquet</groupId>
                <artifactId>parquet-encoding</artifactId>
                <version>${dep.parquet.version}</version>
            </dependency>

            <dependency>
                <groupId>org.apache.parquet</groupId>
                <artifactId>parquet-format-structures</artifactId>
                <version>${dep.parquet.version}</version>
            </dependency>

            <dependency>
                <groupId>org.apache.parquet</groupId>
                <artifactId>parquet-hadoop</artifactId>
                <version>${dep.parquet.version}</version>
                <exclusions>
                    <exclusion>
                        <groupId>com.github.luben</groupId>
                        <artifactId>zstd-jni</artifactId>
                    </exclusion>
                    <exclusion>
                        <groupId>commons-pool</groupId>
                        <artifactId>commons-pool</artifactId>
                    </exclusion>
                    <exclusion>
                        <groupId>org.apache.yetus</groupId>
                        <artifactId>audience-annotations</artifactId>
                    </exclusion>
                    <exclusion>
                        <groupId>org.xerial.snappy</groupId>
                        <artifactId>snappy-java</artifactId>
                    </exclusion>
                </exclusions>
            </dependency>

            <dependency>
                <groupId>org.apache.parquet</groupId>
                <artifactId>parquet-jackson</artifactId>
                <version>${dep.parquet.version}</version>
            </dependency>

            <dependency>
                <groupId>org.apache.thrift</groupId>
                <artifactId>libthrift</artifactId>
                <version>0.19.0</version>
                <exclusions>
                    <exclusion>
                        <groupId>jakarta.servlet</groupId>
                        <artifactId>jakarta.servlet-api</artifactId>
                    </exclusion>
                </exclusions>
            </dependency>

            <dependency>
                <groupId>org.apache.zookeeper</groupId>
                <artifactId>zookeeper</artifactId>
                <version>3.9.1</version>
                <exclusions>
                    <exclusion>
                        <groupId>ch.qos.logback</groupId>
                        <artifactId>logback-classic</artifactId>
                    </exclusion>
                    <exclusion>
                        <groupId>commons-cli</groupId>
                        <artifactId>commons-cli</artifactId>
                    </exclusion>
                    <exclusion>
                        <groupId>log4j</groupId>
                        <artifactId>log4j</artifactId>
                    </exclusion>
                    <exclusion>
                        <groupId>org.eclipse.jetty</groupId>
                        <artifactId>jetty-server</artifactId>
                    </exclusion>
                    <exclusion>
                        <groupId>org.eclipse.jetty</groupId>
                        <artifactId>jetty-servlet</artifactId>
                    </exclusion>
                    <exclusion>
                        <groupId>org.slf4j</groupId>
                        <artifactId>slf4j-log4j12</artifactId>
                    </exclusion>
                </exclusions>
            </dependency>

            <dependency>
                <groupId>org.checkerframework</groupId>
                <artifactId>checker-qual</artifactId>
                <version>3.39.0</version>
            </dependency>

            <dependency>
                <groupId>org.codehaus.plexus</groupId>
                <artifactId>plexus-utils</artifactId>
                <version>4.0.0</version>
            </dependency>

            <dependency>
                <groupId>org.codehaus.plexus</groupId>
                <artifactId>plexus-xml</artifactId>
                <version>4.0.2</version>
            </dependency>

            <dependency>
                <groupId>org.flywaydb</groupId>
                <artifactId>flyway-core</artifactId>
                <version>${dep.flyway.version}</version>
            </dependency>

            <dependency>
                <groupId>org.flywaydb</groupId>
                <artifactId>flyway-database-oracle</artifactId>
                <version>${dep.flyway.version}</version>
            </dependency>

            <dependency>
                <groupId>org.flywaydb</groupId>
                <artifactId>flyway-mysql</artifactId>
                <version>${dep.flyway.version}</version>
            </dependency>

            <!-- force newer version to be used for dependencies -->
            <dependency>
                <groupId>org.javassist</groupId>
                <artifactId>javassist</artifactId>
                <version>3.29.2-GA</version>
            </dependency>

            <dependency>
                <groupId>org.jetbrains</groupId>
                <artifactId>annotations</artifactId>
                <version>19.0.0</version>
            </dependency>

            <dependency>
                <groupId>org.locationtech.jts</groupId>
                <artifactId>jts-core</artifactId>
                <version>1.19.0</version>
            </dependency>

            <dependency>
                <groupId>org.locationtech.jts.io</groupId>
                <artifactId>jts-io-common</artifactId>
                <version>1.19.0</version>
                <exclusions>
                    <exclusion>
                        <groupId>junit</groupId>
                        <artifactId>junit</artifactId>
                    </exclusion>
                </exclusions>
            </dependency>

            <dependency>
                <groupId>org.mariadb.jdbc</groupId>
                <artifactId>mariadb-java-client</artifactId>
                <version>3.2.0</version>
            </dependency>

            <dependency>
                <groupId>org.openjdk.jol</groupId>
                <artifactId>jol-core</artifactId>
                <version>0.17</version>
            </dependency>

            <dependency>
                <groupId>org.pcollections</groupId>
                <artifactId>pcollections</artifactId>
                <version>4.0.1</version>
            </dependency>

            <dependency>
                <groupId>org.postgresql</groupId>
                <artifactId>postgresql</artifactId>
                <version>42.6.0</version>
            </dependency>

            <dependency>
                <groupId>org.reactivestreams</groupId>
                <artifactId>reactive-streams</artifactId>
                <version>1.0.4</version>
            </dependency>

            <dependency>
                <groupId>org.roaringbitmap</groupId>
                <artifactId>RoaringBitmap</artifactId>
                <version>1.0.0</version>
            </dependency>

            <dependency>
                <groupId>org.sonatype.aether</groupId>
                <artifactId>aether-api</artifactId>
                <version>1.13.1</version>
            </dependency>

            <dependency>
                <groupId>org.testcontainers</groupId>
                <artifactId>testcontainers</artifactId>
                <version>${dep.testcontainers.version}</version>
                <exclusions>
                    <exclusion>
                        <groupId>org.osgi</groupId>
                        <artifactId>org.osgi.core</artifactId>
                    </exclusion>
                </exclusions>
            </dependency>

            <dependency>
                <groupId>org.xerial.snappy</groupId>
                <artifactId>snappy-java</artifactId>
                <version>1.1.10.5</version>
                <exclusions>
                    <exclusion>
                        <groupId>org.osgi</groupId>
                        <artifactId>org.osgi.core</artifactId>
                    </exclusion>
                </exclusions>
            </dependency>

            <!-- Transitive dependency from jackson-dataformat-yaml. Avoid different versions being used -->
            <dependency>
                <groupId>org.yaml</groupId>
                <artifactId>snakeyaml</artifactId>
                <version>2.2</version>
            </dependency>

            <dependency>
                <groupId>io.confluent</groupId>
                <artifactId>kafka-protobuf-provider</artifactId>
                <version>${dep.confluent.version}</version>
                <!-- This is under Confluent Community License and it should not be used with compile scope -->
                <scope>provided</scope>
                <exclusions>
                    <!-- Brings in a 2.13.4.2 version of databind -->
                    <exclusion>
                        <groupId>com.fasterxml.jackson.core</groupId>
                        <artifactId>jackson-databind</artifactId>
                    </exclusion>
                </exclusions>
            </dependency>

            <dependency>
                <groupId>io.confluent</groupId>
                <artifactId>kafka-protobuf-types</artifactId>
                <version>${dep.confluent.version}</version>
                <!-- This is under Confluent Community License and it should not be used with compile scope -->
                <scope>provided</scope>
            </dependency>

            <dependency>
                <groupId>io.confluent</groupId>
                <artifactId>kafka-json-schema-serializer</artifactId>
                <version>${dep.confluent.version}</version>
                <!-- This is under Confluent Community License and it should not be used with compile scope -->
                <scope>test</scope>
                <exclusions>
                    <!-- Brings in a 2.13.4.2 version of databind-->
                    <exclusion>
                        <groupId>com.fasterxml.jackson.core</groupId>
                        <artifactId>jackson-databind</artifactId>
                    </exclusion>
                    <exclusion>
                        <groupId>com.google.re2j</groupId>
                        <artifactId>re2j</artifactId>
                    </exclusion>
                    <exclusion>
                        <groupId>commons-logging</groupId>
                        <artifactId>commons-logging</artifactId>
                    </exclusion>
                    <exclusion>
                        <groupId>org.apache.kafka</groupId>
                        <artifactId>kafka-clients</artifactId>
                    </exclusion>
                </exclusions>
            </dependency>

            <dependency>
                <groupId>io.confluent</groupId>
                <artifactId>kafka-protobuf-serializer</artifactId>
                <version>${dep.confluent.version}</version>
                <!-- This is under Confluent Community License and it should not be used with compile scope -->
                <scope>test</scope>
            </dependency>
        </dependencies>
    </dependencyManagement>

    <build>
        <pluginManagement>
            <plugins>
                <plugin>
                    <groupId>org.antlr</groupId>
                    <artifactId>antlr4-maven-plugin</artifactId>
                    <version>${dep.antlr.version}</version>
                    <configuration>
                        <visitor>true</visitor>
                    </configuration>
                    <executions>
                        <execution>
                            <goals>
                                <goal>antlr4</goal>
                            </goals>
                        </execution>
                    </executions>
                </plugin>

                <plugin>
                    <groupId>org.apache.maven.plugins</groupId>
                    <artifactId>maven-failsafe-plugin</artifactId>
                    <version>${dep.plugin.surefire.version}</version>
                </plugin>

                <plugin>
                    <groupId>org.apache.maven.plugins</groupId>
                    <artifactId>maven-shade-plugin</artifactId>
                    <configuration>
                        <dependencyReducedPomLocation>${project.build.directory}/pom.xml</dependencyReducedPomLocation>
                    </configuration>
                </plugin>

                <plugin>
                    <groupId>org.skife.maven</groupId>
                    <artifactId>really-executable-jar-maven-plugin</artifactId>
                    <version>2.1.1</version>
                </plugin>

                <plugin>
                    <groupId>org.codehaus.gmaven</groupId>
                    <artifactId>groovy-maven-plugin</artifactId>
                    <version>2.1.1</version>
                </plugin>

                <plugin>
                    <groupId>org.codehaus.mojo</groupId>
                    <artifactId>exec-maven-plugin</artifactId>
                    <version>3.1.0</version>
                </plugin>

                <plugin>
                    <groupId>io.airlift.drift</groupId>
                    <artifactId>drift-maven-plugin</artifactId>
                    <version>${dep.drift.version}</version>
                </plugin>

                <plugin>
                    <groupId>org.gaul</groupId>
                    <artifactId>modernizer-maven-plugin</artifactId>
                    <configuration>
                        <violationsFiles>
                            <violationsFile>${air.main.basedir}/.mvn/modernizer/violations.xml</violationsFile>
                        </violationsFiles>
                        <exclusionPatterns>
                            <exclusionPattern>org/joda/time/.*</exclusionPattern>
                        </exclusionPatterns>
                        <exclusions>
                            <!-- getOnlyElement is more readable than the stream analogue -->
                            <exclusion>com/google/common/collect/Iterables.getOnlyElement:(Ljava/lang/Iterable;)Ljava/lang/Object;</exclusion>
                            <!-- getLast has lower complexity for array based lists than the stream analogue (O(1) vs O(log(N)) -->
                            <exclusion>com/google/common/collect/Iterables.getLast:(Ljava/lang/Iterable;)Ljava/lang/Object;</exclusion>
                            <exclusion>com/google/common/collect/Iterables.getLast:(Ljava/lang/Iterable;Ljava/lang/Object;)Ljava/lang/Object;</exclusion>
                            <!-- TODO: requires getting to common understanding which of those we want to enable -->
                            <exclusion>com/google/common/collect/Iterables.transform:(Ljava/lang/Iterable;Lcom/google/common/base/Function;)Ljava/lang/Iterable;</exclusion>
                            <exclusion>com/google/common/collect/Lists.transform:(Ljava/util/List;Lcom/google/common/base/Function;)Ljava/util/List;</exclusion>
                            <exclusion>com/google/common/collect/Iterables.isEmpty:(Ljava/lang/Iterable;)Z</exclusion>
                            <exclusion>com/google/common/collect/Iterables.concat:(Ljava/lang/Iterable;Ljava/lang/Iterable;)Ljava/lang/Iterable;</exclusion>
                            <exclusion>com/google/common/collect/Iterables.concat:(Ljava/lang/Iterable;Ljava/lang/Iterable;Ljava/lang/Iterable;)Ljava/lang/Iterable;</exclusion>
                            <exclusion>com/google/common/collect/Iterables.concat:(Ljava/lang/Iterable;Ljava/lang/Iterable;Ljava/lang/Iterable;Ljava/lang/Iterable;)Ljava/lang/Iterable;</exclusion>
                            <exclusion>com/google/common/collect/Iterables.concat:(Ljava/lang/Iterable;)Ljava/lang/Iterable;</exclusion>
                            <exclusion>com/google/common/collect/Iterables.all:(Ljava/lang/Iterable;Lcom/google/common/base/Predicate;)Z</exclusion>
                            <exclusion>com/google/common/collect/Iterables.any:(Ljava/lang/Iterable;Lcom/google/common/base/Predicate;)Z</exclusion>
                            <exclusion>com/google/common/collect/Iterables.skip:(Ljava/lang/Iterable;I)Ljava/lang/Iterable;</exclusion>
                            <exclusion>com/google/common/collect/Iterables.limit:(Ljava/lang/Iterable;I)Ljava/lang/Iterable;</exclusion>
                            <exclusion>com/google/common/collect/Iterables.get:(Ljava/lang/Iterable;I)Ljava/lang/Object;</exclusion>
                            <exclusion>com/google/common/collect/Iterables.getFirst:(Ljava/lang/Iterable;Ljava/lang/Object;)Ljava/lang/Object;</exclusion>
                            <exclusion>com/google/common/collect/Iterables.getLast:(Ljava/lang/Iterable;)Ljava/lang/Object;</exclusion>
                            <exclusion>com/google/common/collect/Iterables.cycle:(Ljava/lang/Iterable;)Ljava/lang/Iterable;</exclusion>
                            <exclusion>com/google/common/collect/Iterables.cycle:([Ljava/lang/Object;)Ljava/lang/Iterable;</exclusion>
                            <exclusion>com/google/common/collect/Iterables.getOnlyElement:(Ljava/lang/Iterable;Ljava/lang/Object;)Ljava/lang/Object;</exclusion>
                            <!-- com.google.common.io.BaseEncoding.base64 provides more reach interfaces than java.util.Base64 -->
                            <exclusion>com/google/common/io/BaseEncoding.base64:()Lcom/google/common/io/BaseEncoding;</exclusion>

                            <!-- disable default modernizer violation -->
                            <exclusion>com/google/inject/Provider</exclusion>
                        </exclusions>
                    </configuration>
                </plugin>

                <plugin>
                    <groupId>org.apache.maven.plugins</groupId>
                    <artifactId>maven-enforcer-plugin</artifactId>
                    <configuration>
                        <rules>
                            <requireUpperBoundDeps>
                                <excludes combine.children="append">
                                    <!-- TODO: fix this in Airlift resolver -->
                                    <exclude>org.codehaus.plexus:plexus-utils</exclude>
                                    <exclude>com.google.guava:guava</exclude>
                                    <exclude>com.fasterxml.jackson.core:jackson-core</exclude>
                                    <exclude>com.google.j2objc:j2objc-annotations</exclude>
                                </excludes>
                            </requireUpperBoundDeps>
                            <bannedDependencies>
                                <excludes combine.children="append">
                                    <!-- We don't use log4j2, additionally versions < 2.15.0 are vulnerable to the RCE Log4Shell (CVE-2021-44228) -->
                                    <exclude>org.apache.logging.log4j:log4j-core</exclude>
                                    <!-- 1.x versions are banned due to https://www.cve.org/CVERecord?id=CVE-2022-1471 -->
                                    <exclude>org.yaml:snakeyaml</exclude>
                                    <!-- use Guice version -->
                                    <exclude>javax.inject:javax.inject</exclude>
                                    <!-- use Jakarta version -->
                                    <exclude>javax.annotation:javax.annotation-api</exclude>
                                </excludes>
                                <includes combine.children="append">
                                    <!-- 2.x versions are not affected by CVE-2022-1471 -->
                                    <include>org.yaml:snakeyaml:2.+</include>
                                </includes>
                            </bannedDependencies>
                            <requireProfileIdsExist />
                        </rules>
                    </configuration>
                </plugin>

                <plugin>
                    <groupId>ca.vanzyl.provisio.maven.plugins</groupId>
                    <artifactId>provisio-maven-plugin</artifactId>
                    <version>1.0.20</version>
                </plugin>

                <plugin>
                    <groupId>io.github.git-commit-id</groupId>
                    <artifactId>git-commit-id-maven-plugin</artifactId>
                    <configuration>
                        <runOnlyOnce>true</runOnlyOnce>
                        <injectAllReactorProjects>true</injectAllReactorProjects>
                        <!-- A workaround to make build work in a Git worktree, see https://github.com/git-commit-id/git-commit-id-maven-plugin/issues/215 -->
                        <useNativeGit>true</useNativeGit>
                        <!-- git-commit-id 6.0.0 incorrectly detects the .git dir, breaking the native-git workaround; see https://github.com/git-commit-id/git-commit-id-maven-plugin/issues/639 -->
                        <!-- When Maven 4.0 is used, this can be replaced by a native Maven property (see MNG-7038), assuming git-commit-id #639 isn't yet fixed -->
                        <dotGitDirectory>${air.main.basedir}/.git</dotGitDirectory>
                    </configuration>
                </plugin>
                <plugin>
                    <groupId>org.basepom.maven</groupId>
                    <artifactId>duplicate-finder-maven-plugin</artifactId>
                    <configuration>
                        <exceptions combine.children="append">
                            <exception>
                                <conflictingDependencies>
                                    <dependency>
                                        <groupId>com.google.cloud.bigdataoss</groupId>
                                        <artifactId>gcs-connector</artifactId>
                                    </dependency>
                                    <dependency>
                                        <groupId>org.apache.httpcomponents</groupId>
                                        <artifactId>httpclient</artifactId>
                                    </dependency>
                                    <dependency>
                                        <groupId>org.apache.httpcomponents.client5</groupId>
                                        <artifactId>httpclient5</artifactId>
                                    </dependency>
                                </conflictingDependencies>
                                <resources>
                                    <resource>mozilla/public-suffix-list.txt</resource>
                                </resources>
                            </exception>
                            <exception>
                                <conflictingDependencies>
                                    <dependency>
                                        <groupId>com.google.api</groupId>
                                        <artifactId>gax</artifactId>
                                    </dependency>
                                    <dependency>
                                        <groupId>com.google.cloud.bigdataoss</groupId>
                                        <artifactId>gcs-connector</artifactId>
                                    </dependency>
                                </conflictingDependencies>
                                <resources>
                                    <resource>dependencies.properties</resource>
                                </resources>
                            </exception>
                            <exception>
                                <conflictingDependencies>
                                    <dependency>
                                        <groupId>com.amazonaws</groupId>
                                        <artifactId>aws-java-sdk-s3</artifactId>
                                    </dependency>
                                    <dependency>
                                        <groupId>software.amazon.awssdk</groupId>
                                        <artifactId>sdk-core</artifactId>
                                    </dependency>
                                </conflictingDependencies>
                                <resources>
                                    <resource>mime.types</resource>
                                </resources>
                            </exception>
                            <exception>
                                <conflictingDependencies>
                                    <dependency>
                                        <groupId>org.flywaydb</groupId>
                                        <artifactId>flyway-database-oracle</artifactId>
                                    </dependency>
                                    <dependency>
                                        <groupId>org.flywaydb</groupId>
                                        <artifactId>flyway-mysql</artifactId>
                                    </dependency>
                                </conflictingDependencies>
                                <resources>
                                    <resource>org/flywaydb/database/version.txt</resource>
                                </resources>
                            </exception>
                            <exception>
                                <conflictingDependencies>
                                    <dependency>
                                        <groupId>org.apache.parquet</groupId>
                                        <artifactId>parquet-avro</artifactId>
                                    </dependency>
                                    <dependency>
                                        <groupId>org.apache.parquet</groupId>
                                        <artifactId>parquet-column</artifactId>
                                    </dependency>
                                    <dependency>
                                        <groupId>org.apache.parquet</groupId>
                                        <artifactId>parquet-hadoop</artifactId>
                                    </dependency>
                                </conflictingDependencies>
                                <packages>
                                    <package>shaded.parquet.it.unimi.dsi.fastutil</package>
                                </packages>
                            </exception>
                        </exceptions>
                    </configuration>
                </plugin>

                <plugin>
                    <groupId>de.qaware.maven</groupId>
                    <artifactId>go-offline-maven-plugin</artifactId>
                    <version>1.2.8</version>
                    <configuration>
                        <dynamicDependencies>
                            <DynamicDependency>
                                <groupId>ca.vanzyl.provisio.maven.plugins</groupId>
                                <artifactId>provisio-maven-plugin</artifactId>
                                <version>1.0.20</version>
                                <repositoryType>PLUGIN</repositoryType>
                            </DynamicDependency>
                            <DynamicDependency>
                                <groupId>org.apache.maven.plugins</groupId>
                                <artifactId>maven-javadoc-plugin</artifactId>
                                <version>3.2.0</version>
                                <repositoryType>PLUGIN</repositoryType>
                            </DynamicDependency>
                            <DynamicDependency>
                                <groupId>org.apache.yetus</groupId>
                                <artifactId>audience-annotations</artifactId>
                                <version>0.8.0</version>
                                <repositoryType>PLUGIN</repositoryType>
                            </DynamicDependency>
                            <DynamicDependency>
                                <groupId>io.airlift.drift</groupId>
                                <artifactId>drift-javadoc</artifactId>
                                <version>${dep.drift.version}</version>
                                <repositoryType>PLUGIN</repositoryType>
                            </DynamicDependency>
                            <DynamicDependency>
                                <groupId>io.takari.maven.plugins</groupId>
                                <artifactId>takari-lifecycle-plugin</artifactId>
                                <version>${dep.takari.version}</version>
                                <repositoryType>PLUGIN</repositoryType>
                            </DynamicDependency>
                            <DynamicDependency>
                                <groupId>com.google.errorprone</groupId>
                                <artifactId>error_prone_core</artifactId>
                                <version>${dep.errorprone.version}</version>
                                <repositoryType>MAIN</repositoryType>
                            </DynamicDependency>
                            <DynamicDependency>
                                <groupId>org.junit.jupiter</groupId>
                                <artifactId>junit-jupiter-engine</artifactId>
                                <!-- legacy version which Surefire seems to need for some reason -->
                                <version>5.3.2</version>
                                <type>pom</type>
                                <repositoryType>MAIN</repositoryType>
                            </DynamicDependency>
                            <DynamicDependency>
                                <groupId>org.junit.jupiter</groupId>
                                <artifactId>junit-jupiter-params</artifactId>
                                <!-- legacy version which Surefire seems to need for some reason -->
                                <version>5.3.2</version>
                                <type>pom</type>
                                <repositoryType>MAIN</repositoryType>
                            </DynamicDependency>
                            <DynamicDependency>
                                <groupId>org.mockito</groupId>
                                <artifactId>mockito-core</artifactId>
                                <!-- legacy version which Surefire seems to need for some reason -->
                                <version>2.28.2</version>
                                <type>pom</type>
                                <repositoryType>MAIN</repositoryType>
                            </DynamicDependency>
                            <DynamicDependency>
                                <groupId>org.powermock</groupId>
                                <artifactId>powermock-reflect</artifactId>
                                <!-- legacy version which Surefire seems to need for some reason -->
                                <version>2.0.5</version>
                                <type>pom</type>
                                <repositoryType>MAIN</repositoryType>
                            </DynamicDependency>
                            <DynamicDependency>
                                <groupId>junit</groupId>
                                <artifactId>junit</artifactId>
                                <!-- legacy version which Surefire seems to need for some reason -->
                                <version>4.13</version>
                                <type>pom</type>
                                <repositoryType>MAIN</repositoryType>
                            </DynamicDependency>
                            <DynamicDependency>
                                <groupId>org.testng</groupId>
                                <artifactId>testng</artifactId>
                                <!-- legacy version which Surefire seems to need for some reason -->
                                <version>5.10</version>
                                <type>pom</type>
                                <repositoryType>MAIN</repositoryType>
                            </DynamicDependency>
                            <DynamicDependency>
                                <groupId>org.assertj</groupId>
                                <artifactId>assertj-core</artifactId>
                                <!-- legacy version which Surefire seems to need for some reason -->
                                <version>3.9.1</version>
                                <type>pom</type>
                                <repositoryType>MAIN</repositoryType>
                            </DynamicDependency>
                            <DynamicDependency>
                                <groupId>org.hamcrest</groupId>
                                <artifactId>hamcrest-library</artifactId>
                                <!-- legacy version which Surefire seems to need for some reason -->
                                <version>1.3</version>
                                <type>pom</type>
                                <repositoryType>MAIN</repositoryType>
                            </DynamicDependency>
                            <DynamicDependency>
                                <groupId>org.easytesting</groupId>
                                <artifactId>fest-assert</artifactId>
                                <!-- legacy version which Surefire seems to need for some reason -->
                                <version>1.4</version>
                                <type>pom</type>
                                <repositoryType>MAIN</repositoryType>
                            </DynamicDependency>
                            <DynamicDependency>
                                <groupId>org.apache.maven.surefire</groupId>
                                <artifactId>surefire-testng</artifactId>
                                <version>${dep.plugin.surefire.version}</version>
                                <type>jar</type>
                                <repositoryType>MAIN</repositoryType>
                            </DynamicDependency>
                            <DynamicDependency>
                                <groupId>org.junit.platform</groupId>
                                <artifactId>junit-platform-launcher</artifactId>
                                <!-- legacy version which Surefire seems to need for some reason -->
                                <version>1.10.0</version>
                                <type>jar</type>
                                <repositoryType>MAIN</repositoryType>
                            </DynamicDependency>
                            <DynamicDependency>
                                <groupId>io.airlift</groupId>
                                <artifactId>event-http</artifactId>
                                <!-- it's not resolved by dependency-plugin correctly -->
                                <version>${dep.airlift.version}</version>
                                <type>jar</type>
                                <repositoryType>MAIN</repositoryType>
                            </DynamicDependency>
                            <DynamicDependency>
                                <groupId>io.airlift</groupId>
                                <artifactId>jmx-http-rpc</artifactId>
                                <!-- it's not resolved by dependency-plugin correctly -->
                                <version>${dep.airlift.version}</version>
                                <type>jar</type>
                                <repositoryType>MAIN</repositoryType>
                            </DynamicDependency>
                        </dynamicDependencies>
                    </configuration>
                </plugin>
            </plugins>
        </pluginManagement>

        <plugins>
            <plugin>
                <groupId>io.trino</groupId>
                <artifactId>trino-maven-plugin</artifactId>
                <version>12</version>
                <extensions>true</extensions>
            </plugin>

            <plugin>
                <groupId>ca.vanzyl.provisio.maven.plugins</groupId>
                <artifactId>provisio-maven-plugin</artifactId>
                <extensions>true</extensions>
            </plugin>

            <plugin>
                <groupId>org.apache.maven.plugins</groupId>
                <artifactId>maven-surefire-plugin</artifactId>
                <configuration>
                    <properties>
                        <configurationParameters>junit.jupiter.execution.timeout.thread.mode.default = SEPARATE_THREAD
                            junit.jupiter.extensions.autodetection.enabled = true</configurationParameters>
                    </properties>
                    <includes>
                        <!-- Tests classes should start with "Test", but we do also want to include tests incorrectly named, with "Test" at the end -->
                        <include>**/Test*.java</include>
                        <include>**/*Test.java</include>
                        <include>**/Benchmark*.java</include>
                    </includes>
                    <excludes>
                        <exclude>**/*jmhTest*.java</exclude>
                        <exclude>**/*jmhType*.java</exclude>
                    </excludes>
                </configuration>
            </plugin>

            <plugin>
                <groupId>com.github.ekryd.sortpom</groupId>
                <artifactId>sortpom-maven-plugin</artifactId>
            </plugin>
        </plugins>
    </build>

    <profiles>
        <profile>
            <id>errorprone-compiler</id>
            <build>
                <plugins>
                    <plugin>
                        <groupId>org.apache.maven.plugins</groupId>
                        <artifactId>maven-compiler-plugin</artifactId>
                        <!--suppress MavenModelInspection -->
                        <configuration combine.children="merge">
                            <!-- forking not required due to JVM flags in .mvn/jvm.config -->
                            <!-- see https://errorprone.info/docs/installation#maven -->
                            <!-- Do not fail on error-prone's warnings even for modules using air.compiler.fail-warnings -->
                            <!-- TODO silence warnings we choose to ignore and raise important warnings to error and then remove <failOnWarning> -->
                            <failOnWarning>false</failOnWarning>
                            <compilerArgs>
                                <arg>-XDcompilePolicy=simple</arg>
                                <arg>
                                    -Xplugin:ErrorProne \
                                    -Xep:BadComparable:ERROR \
                                    -Xep:BadInstanceof:ERROR \
                                    -Xep:BoxedPrimitiveConstructor:ERROR \
                                    -Xep:ClassCanBeStatic:ERROR \
                                    -Xep:CompareToZero:ERROR \
                                    -Xep:DefaultCharset:ERROR \
                                    -Xep:DistinctVarargsChecker:ERROR \
                                    -Xep:EmptyBlockTag:ERROR \
                                    <!-- we would rather want the opposite check -->
                                    -Xep:EqualsGetClass:OFF \
                                    -Xep:EqualsIncompatibleType:ERROR \
                                    -Xep:FallThrough:ERROR \
                                    -Xep:GetClassOnEnum:ERROR \
                                    <!-- needs some careful inspection -->
                                    -Xep:GuardedBy:OFF \
                                    -Xep:HidingField:ERROR \
                                    <!-- This check requires list fields to be declared as ImmutableList, which is not in line with project's code style -->
                                    -Xep:Immutable:OFF \
                                    <!-- flags enums with List fields even if initialized with ImmutableList, and other false positives -->
                                    -Xep:ImmutableEnumChecker:OFF \
                                    -Xep:ImmutableSetForContains:ERROR \
                                    <!-- fields/variables should not differ only in case -->
                                    -Xep:InconsistentCapitalization:ERROR \
                                    -Xep:InconsistentHashCode:ERROR \
                                    -Xep:InjectOnConstructorOfAbstractClass:ERROR \
                                    -Xep:MissingCasesInEnumSwitch:ERROR \
                                    -Xep:MissingOverride:ERROR \
                                    <!-- Sometimes our javadoc contains just a @see directive -->
                                    -Xep:MissingSummary:OFF \
                                    -Xep:MutablePublicArray:ERROR \
                                    -Xep:NarrowCalculation:ERROR \
                                    -Xep:NarrowingCompoundAssignment:ERROR \
                                    -Xep:NullOptional:ERROR \
                                    -Xep:NullableOptional:ERROR \
                                    -Xep:ObjectToString:ERROR \
                                    -Xep:OptionalNotPresent:ERROR \
                                    -Xep:OrphanedFormatString:ERROR \
                                    -Xep:Overrides:ERROR \
                                    <!-- flags List fields even if initialized with ImmutableList -->
                                    -Xep:PreferredInterfaceType:OFF \
                                    -Xep:PrimitiveArrayPassedToVarargsMethod:ERROR \
                                    -Xep:StaticAssignmentOfThrowable:ERROR \
                                    -Xep:StreamResourceLeak:ERROR \
                                    -Xep:UnnecessaryMethodReference:ERROR \
                                    -Xep:UnnecessaryOptionalGet:ERROR \
                                    <!-- Enable when https://github.com/google/error-prone/pull/3837 is fixed -->
                                    <!-- -Xep:UnusedVariable:ERROR \ -->
                                    -Xep:UseEnumSwitch:ERROR \
                                    -XepExcludedPaths:.*/target/generated-(|test-)sources/.*
                                </arg>
                            </compilerArgs>
                            <annotationProcessorPaths>
                                <path>
                                    <groupId>com.google.errorprone</groupId>
                                    <artifactId>error_prone_core</artifactId>
                                    <version>${dep.errorprone.version}</version>
                                </path>
                            </annotationProcessorPaths>
                        </configuration>
                    </plugin>
                </plugins>
            </build>
        </profile>
        <profile>
            <!-- Allow to run goals with an empty local Maven repository -->
            <id>disable-check-spi-dependencies</id>
            <build>
                <plugins>
                    <plugin>
                        <groupId>io.trino</groupId>
                        <artifactId>trino-maven-plugin</artifactId>
                        <executions>
                            <execution>
                                <id>default-check-spi-dependencies</id>
                                <phase>none</phase>
                            </execution>
                        </executions>
                    </plugin>
                </plugins>
            </build>
        </profile>
        <profile>
            <id>gib</id>
            <properties>
                <!-- the *local* master, not refs/remotes/... -->
                <gib.referenceBranch>master</gib.referenceBranch>
                <!-- set as properties, not configuration, to allow overriding them -->
                <gib.buildDownstream>true</gib.buildDownstream>
                <gib.buildUpstream>true</gib.buildUpstream>
            </properties>
            <build>
                <plugins>
                    <plugin>
                        <groupId>io.github.gitflow-incremental-builder</groupId>
                        <artifactId>gitflow-incremental-builder</artifactId>
                        <version>4.5.1</version>
                        <extensions>true</extensions>
                        <configuration>
                            <disableIfBranchMatches>master</disableIfBranchMatches>
                            <compareToMergeBase>true</compareToMergeBase>
                            <uncommitted>true</uncommitted>
                            <untracked>true</untracked>
                            <buildUpstreamMode>impacted</buildUpstreamMode>
                            <!-- Skip tests and checks for upstream modules since they have not been modified but are still required to be built -->
                            <skipTestsForUpstreamModules>true</skipTestsForUpstreamModules>
                            <argsForUpstreamModules>-Dmaven.source.skip=true -Dair.check.skip-all</argsForUpstreamModules>
                            <!-- Any modules selected with -pl will be built fully (with tests etc.) if the selected module itself is changed
                            or one of its (non-selected) upstream modules -->
                            <disableSelectedProjectsHandling>true</disableSelectedProjectsHandling>
                            <failOnMissingGitDir>true</failOnMissingGitDir>
                            <failOnError>true</failOnError>
                        </configuration>
                    </plugin>
                </plugins>
            </build>
        </profile>
    </profiles>
</project><|MERGE_RESOLUTION|>--- conflicted
+++ resolved
@@ -939,396 +939,392 @@
 
             <dependency>
                 <groupId>io.trino</groupId>
-<<<<<<< HEAD
+                <artifactId>trino-delta-lake</artifactId>
+                <version>${project.version}</version>
+                <type>test-jar</type>
+            </dependency>
+
+            <dependency>
+                <groupId>io.trino</groupId>
+                <artifactId>trino-elasticsearch</artifactId>
+                <version>${project.version}</version>
+            </dependency>
+
+            <dependency>
+                <groupId>io.trino</groupId>
+                <artifactId>trino-example-http</artifactId>
+                <version>${project.version}</version>
+                <type>zip</type>
+            </dependency>
+
+            <dependency>
+                <groupId>io.trino</groupId>
+                <artifactId>trino-exchange-filesystem</artifactId>
+                <version>${project.version}</version>
+            </dependency>
+
+            <dependency>
+                <groupId>io.trino</groupId>
+                <artifactId>trino-exchange-filesystem</artifactId>
+                <version>${project.version}</version>
+                <type>test-jar</type>
+            </dependency>
+
+            <dependency>
+                <groupId>io.trino</groupId>
+                <artifactId>trino-faulttolerant-tests</artifactId>
+                <version>${project.version}</version>
+            </dependency>
+
+            <dependency>
+                <groupId>io.trino</groupId>
+                <artifactId>trino-filesystem</artifactId>
+                <version>${project.version}</version>
+            </dependency>
+
+            <dependency>
+                <groupId>io.trino</groupId>
+                <artifactId>trino-filesystem</artifactId>
+                <version>${project.version}</version>
+                <type>test-jar</type>
+            </dependency>
+
+            <dependency>
+                <groupId>io.trino</groupId>
+                <artifactId>trino-filesystem-azure</artifactId>
+                <version>${project.version}</version>
+            </dependency>
+
+            <dependency>
+                <groupId>io.trino</groupId>
+                <artifactId>trino-filesystem-manager</artifactId>
+                <version>${project.version}</version>
+            </dependency>
+
+            <dependency>
+                <groupId>io.trino</groupId>
+                <artifactId>trino-filesystem-s3</artifactId>
+                <version>${project.version}</version>
+            </dependency>
+
+            <dependency>
+                <groupId>io.trino</groupId>
+                <artifactId>trino-geospatial</artifactId>
+                <version>${project.version}</version>
+            </dependency>
+
+            <dependency>
+                <groupId>io.trino</groupId>
+                <artifactId>trino-geospatial-toolkit</artifactId>
+                <version>${project.version}</version>
+            </dependency>
+
+            <dependency>
+                <groupId>io.trino</groupId>
+                <artifactId>trino-grammar</artifactId>
+                <version>${project.version}</version>
+            </dependency>
+
+            <dependency>
+                <groupId>io.trino</groupId>
+                <artifactId>trino-hadoop-toolkit</artifactId>
+                <version>${project.version}</version>
+            </dependency>
+
+            <dependency>
+                <groupId>io.trino</groupId>
+                <artifactId>trino-hdfs</artifactId>
+                <version>${project.version}</version>
+            </dependency>
+
+            <dependency>
+                <groupId>io.trino</groupId>
+                <artifactId>trino-hive</artifactId>
+                <version>${project.version}</version>
+            </dependency>
+
+            <dependency>
+                <groupId>io.trino</groupId>
+                <artifactId>trino-hive</artifactId>
+                <version>${project.version}</version>
+                <type>test-jar</type>
+            </dependency>
+
+            <dependency>
+                <groupId>io.trino</groupId>
+                <artifactId>trino-hive-formats</artifactId>
+                <version>${project.version}</version>
+            </dependency>
+
+            <dependency>
+                <groupId>io.trino</groupId>
+                <artifactId>trino-hive-hadoop2</artifactId>
+                <version>${project.version}</version>
+            </dependency>
+
+            <dependency>
+                <groupId>io.trino</groupId>
+                <artifactId>trino-hudi</artifactId>
+                <version>${project.version}</version>
+            </dependency>
+
+            <dependency>
+                <groupId>io.trino</groupId>
+                <artifactId>trino-iceberg</artifactId>
+                <version>${project.version}</version>
+            </dependency>
+
+            <dependency>
+                <groupId>io.trino</groupId>
+                <artifactId>trino-iceberg</artifactId>
+                <version>${project.version}</version>
+                <type>test-jar</type>
+            </dependency>
+
+            <dependency>
+                <groupId>io.trino</groupId>
+                <artifactId>trino-ignite</artifactId>
+                <version>${project.version}</version>
+            </dependency>
+
+            <!-- TODO Remove whole module when Ignite is released -->
+            <dependency>
+                <groupId>io.trino</groupId>
+                <artifactId>trino-ignite-patched</artifactId>
+                <version>${project.version}</version>
+            </dependency>
+
+            <dependency>
+                <groupId>io.trino</groupId>
+                <artifactId>trino-jdbc</artifactId>
+                <version>${project.version}</version>
+            </dependency>
+
+            <dependency>
+                <groupId>io.trino</groupId>
+                <artifactId>trino-jmx</artifactId>
+                <version>${project.version}</version>
+            </dependency>
+
+            <dependency>
+                <groupId>io.trino</groupId>
+                <artifactId>trino-local-file</artifactId>
+                <version>${project.version}</version>
+            </dependency>
+
+            <dependency>
+                <groupId>io.trino</groupId>
+                <artifactId>trino-main</artifactId>
+                <version>${project.version}</version>
+            </dependency>
+
+            <dependency>
+                <groupId>io.trino</groupId>
+                <artifactId>trino-main</artifactId>
+                <version>${project.version}</version>
+                <type>test-jar</type>
+            </dependency>
+
+            <dependency>
+                <groupId>io.trino</groupId>
+                <artifactId>trino-mariadb</artifactId>
+                <version>${project.version}</version>
+            </dependency>
+
+            <dependency>
+                <groupId>io.trino</groupId>
+                <artifactId>trino-matching</artifactId>
+                <version>${project.version}</version>
+            </dependency>
+
+            <dependency>
+                <groupId>io.trino</groupId>
+                <artifactId>trino-memory</artifactId>
+                <version>${project.version}</version>
+            </dependency>
+
+            <dependency>
+                <groupId>io.trino</groupId>
+                <artifactId>trino-memory</artifactId>
+                <version>${project.version}</version>
+                <type>test-jar</type>
+            </dependency>
+
+            <dependency>
+                <groupId>io.trino</groupId>
+                <artifactId>trino-memory-context</artifactId>
+                <version>${project.version}</version>
+            </dependency>
+
+            <dependency>
+                <groupId>io.trino</groupId>
+                <artifactId>trino-mongodb</artifactId>
+                <version>${project.version}</version>
+            </dependency>
+
+            <dependency>
+                <groupId>io.trino</groupId>
+                <artifactId>trino-mongodb</artifactId>
+                <version>${project.version}</version>
+                <type>test-jar</type>
+            </dependency>
+
+            <dependency>
+                <groupId>io.trino</groupId>
+                <artifactId>trino-mysql</artifactId>
+                <version>${project.version}</version>
+            </dependency>
+
+            <dependency>
+                <groupId>io.trino</groupId>
+                <artifactId>trino-mysql</artifactId>
+                <version>${project.version}</version>
+                <type>test-jar</type>
+            </dependency>
+
+            <dependency>
+                <groupId>io.trino</groupId>
+                <artifactId>trino-orc</artifactId>
+                <version>${project.version}</version>
+            </dependency>
+
+            <dependency>
+                <groupId>io.trino</groupId>
+                <artifactId>trino-parquet</artifactId>
+                <version>${project.version}</version>
+            </dependency>
+
+            <dependency>
+                <groupId>io.trino</groupId>
+                <artifactId>trino-parser</artifactId>
+                <version>${project.version}</version>
+            </dependency>
+
+            <dependency>
+                <groupId>io.trino</groupId>
+                <artifactId>trino-parser</artifactId>
+                <version>${project.version}</version>
+                <type>test-jar</type>
+            </dependency>
+
+            <dependency>
+                <groupId>io.trino</groupId>
+                <artifactId>trino-password-authenticators</artifactId>
+                <version>${project.version}</version>
+            </dependency>
+
+            <!-- TODO(https://github.com/trinodb/trino/issues/13051): Remove when Phoenix5 is released -->
+            <dependency>
+                <groupId>io.trino</groupId>
+                <artifactId>trino-phoenix5-patched</artifactId>
+                <version>${project.version}</version>
+            </dependency>
+
+            <dependency>
+                <groupId>io.trino</groupId>
+                <artifactId>trino-pinot</artifactId>
+                <version>${project.version}</version>
+            </dependency>
+
+            <dependency>
+                <groupId>io.trino</groupId>
+                <artifactId>trino-plugin-reader</artifactId>
+                <version>${project.version}</version>
+            </dependency>
+
+            <dependency>
+                <groupId>io.trino</groupId>
+                <artifactId>trino-plugin-toolkit</artifactId>
+                <version>${project.version}</version>
+            </dependency>
+
+            <dependency>
+                <groupId>io.trino</groupId>
+                <artifactId>trino-plugin-toolkit</artifactId>
+                <version>${project.version}</version>
+                <type>test-jar</type>
+            </dependency>
+
+            <dependency>
+                <groupId>io.trino</groupId>
+                <artifactId>trino-postgresql</artifactId>
+                <version>${project.version}</version>
+            </dependency>
+
+            <dependency>
+                <groupId>io.trino</groupId>
+                <artifactId>trino-postgresql</artifactId>
+                <version>${project.version}</version>
+                <type>test-jar</type>
+            </dependency>
+
+            <dependency>
+                <groupId>io.trino</groupId>
+                <artifactId>trino-product-tests</artifactId>
+                <version>${project.version}</version>
+            </dependency>
+
+            <dependency>
+                <groupId>io.trino</groupId>
+                <artifactId>trino-raptor-legacy</artifactId>
+                <version>${project.version}</version>
+            </dependency>
+
+            <dependency>
+                <groupId>io.trino</groupId>
+                <artifactId>trino-record-decoder</artifactId>
+                <version>${project.version}</version>
+            </dependency>
+
+            <dependency>
+                <groupId>io.trino</groupId>
+                <artifactId>trino-record-decoder</artifactId>
+                <version>${project.version}</version>
+                <type>test-jar</type>
+            </dependency>
+
+            <dependency>
+                <groupId>io.trino</groupId>
+                <artifactId>trino-resource-group-managers</artifactId>
+                <version>${project.version}</version>
+            </dependency>
+
+            <dependency>
+                <groupId>io.trino</groupId>
+                <artifactId>trino-resource-group-managers</artifactId>
+                <version>${project.version}</version>
+                <type>test-jar</type>
+            </dependency>
+
+            <dependency>
+                <groupId>io.trino</groupId>
+                <artifactId>trino-server</artifactId>
+                <version>${project.version}</version>
+            </dependency>
+
+            <dependency>
+                <groupId>io.trino</groupId>
+                <artifactId>trino-server-rpm</artifactId>
+                <version>${project.version}</version>
+            </dependency>
+
+            <dependency>
+                <groupId>io.trino</groupId>
+                <artifactId>trino-session-property-managers</artifactId>
+                <version>${project.version}</version>
+            </dependency>
+
+            <dependency>
+                <groupId>io.trino</groupId>
+                <artifactId>trino-session-property-managers</artifactId>
+                <version>${project.version}</version>
+                <type>test-jar</type>
+            </dependency>
+
+            <dependency>
+                <groupId>io.trino</groupId>
                 <artifactId>trino-snowflake</artifactId>
                 <version>${project.version}</version>
-            </dependency>
-
-            <dependency>
-                <groupId>io.trino</groupId>
-                <artifactId>trino-spi</artifactId>
-=======
-                <artifactId>trino-delta-lake</artifactId>
->>>>>>> b9bc338c
-                <version>${project.version}</version>
-                <type>test-jar</type>
-            </dependency>
-
-            <dependency>
-                <groupId>io.trino</groupId>
-                <artifactId>trino-elasticsearch</artifactId>
-                <version>${project.version}</version>
-            </dependency>
-
-            <dependency>
-                <groupId>io.trino</groupId>
-                <artifactId>trino-example-http</artifactId>
-                <version>${project.version}</version>
-                <type>zip</type>
-            </dependency>
-
-            <dependency>
-                <groupId>io.trino</groupId>
-                <artifactId>trino-exchange-filesystem</artifactId>
-                <version>${project.version}</version>
-            </dependency>
-
-            <dependency>
-                <groupId>io.trino</groupId>
-                <artifactId>trino-exchange-filesystem</artifactId>
-                <version>${project.version}</version>
-                <type>test-jar</type>
-            </dependency>
-
-            <dependency>
-                <groupId>io.trino</groupId>
-                <artifactId>trino-faulttolerant-tests</artifactId>
-                <version>${project.version}</version>
-            </dependency>
-
-            <dependency>
-                <groupId>io.trino</groupId>
-                <artifactId>trino-filesystem</artifactId>
-                <version>${project.version}</version>
-            </dependency>
-
-            <dependency>
-                <groupId>io.trino</groupId>
-                <artifactId>trino-filesystem</artifactId>
-                <version>${project.version}</version>
-                <type>test-jar</type>
-            </dependency>
-
-            <dependency>
-                <groupId>io.trino</groupId>
-                <artifactId>trino-filesystem-azure</artifactId>
-                <version>${project.version}</version>
-            </dependency>
-
-            <dependency>
-                <groupId>io.trino</groupId>
-                <artifactId>trino-filesystem-manager</artifactId>
-                <version>${project.version}</version>
-            </dependency>
-
-            <dependency>
-                <groupId>io.trino</groupId>
-                <artifactId>trino-filesystem-s3</artifactId>
-                <version>${project.version}</version>
-            </dependency>
-
-            <dependency>
-                <groupId>io.trino</groupId>
-                <artifactId>trino-geospatial</artifactId>
-                <version>${project.version}</version>
-            </dependency>
-
-            <dependency>
-                <groupId>io.trino</groupId>
-                <artifactId>trino-geospatial-toolkit</artifactId>
-                <version>${project.version}</version>
-            </dependency>
-
-            <dependency>
-                <groupId>io.trino</groupId>
-                <artifactId>trino-grammar</artifactId>
-                <version>${project.version}</version>
-            </dependency>
-
-            <dependency>
-                <groupId>io.trino</groupId>
-                <artifactId>trino-hadoop-toolkit</artifactId>
-                <version>${project.version}</version>
-            </dependency>
-
-            <dependency>
-                <groupId>io.trino</groupId>
-                <artifactId>trino-hdfs</artifactId>
-                <version>${project.version}</version>
-            </dependency>
-
-            <dependency>
-                <groupId>io.trino</groupId>
-                <artifactId>trino-hive</artifactId>
-                <version>${project.version}</version>
-            </dependency>
-
-            <dependency>
-                <groupId>io.trino</groupId>
-                <artifactId>trino-hive</artifactId>
-                <version>${project.version}</version>
-                <type>test-jar</type>
-            </dependency>
-
-            <dependency>
-                <groupId>io.trino</groupId>
-                <artifactId>trino-hive-formats</artifactId>
-                <version>${project.version}</version>
-            </dependency>
-
-            <dependency>
-                <groupId>io.trino</groupId>
-                <artifactId>trino-hive-hadoop2</artifactId>
-                <version>${project.version}</version>
-            </dependency>
-
-            <dependency>
-                <groupId>io.trino</groupId>
-                <artifactId>trino-hudi</artifactId>
-                <version>${project.version}</version>
-            </dependency>
-
-            <dependency>
-                <groupId>io.trino</groupId>
-                <artifactId>trino-iceberg</artifactId>
-                <version>${project.version}</version>
-            </dependency>
-
-            <dependency>
-                <groupId>io.trino</groupId>
-                <artifactId>trino-iceberg</artifactId>
-                <version>${project.version}</version>
-                <type>test-jar</type>
-            </dependency>
-
-            <dependency>
-                <groupId>io.trino</groupId>
-                <artifactId>trino-ignite</artifactId>
-                <version>${project.version}</version>
-            </dependency>
-
-            <!-- TODO Remove whole module when Ignite is released -->
-            <dependency>
-                <groupId>io.trino</groupId>
-                <artifactId>trino-ignite-patched</artifactId>
-                <version>${project.version}</version>
-            </dependency>
-
-            <dependency>
-                <groupId>io.trino</groupId>
-                <artifactId>trino-jdbc</artifactId>
-                <version>${project.version}</version>
-            </dependency>
-
-            <dependency>
-                <groupId>io.trino</groupId>
-                <artifactId>trino-jmx</artifactId>
-                <version>${project.version}</version>
-            </dependency>
-
-            <dependency>
-                <groupId>io.trino</groupId>
-                <artifactId>trino-local-file</artifactId>
-                <version>${project.version}</version>
-            </dependency>
-
-            <dependency>
-                <groupId>io.trino</groupId>
-                <artifactId>trino-main</artifactId>
-                <version>${project.version}</version>
-            </dependency>
-
-            <dependency>
-                <groupId>io.trino</groupId>
-                <artifactId>trino-main</artifactId>
-                <version>${project.version}</version>
-                <type>test-jar</type>
-            </dependency>
-
-            <dependency>
-                <groupId>io.trino</groupId>
-                <artifactId>trino-mariadb</artifactId>
-                <version>${project.version}</version>
-            </dependency>
-
-            <dependency>
-                <groupId>io.trino</groupId>
-                <artifactId>trino-matching</artifactId>
-                <version>${project.version}</version>
-            </dependency>
-
-            <dependency>
-                <groupId>io.trino</groupId>
-                <artifactId>trino-memory</artifactId>
-                <version>${project.version}</version>
-            </dependency>
-
-            <dependency>
-                <groupId>io.trino</groupId>
-                <artifactId>trino-memory</artifactId>
-                <version>${project.version}</version>
-                <type>test-jar</type>
-            </dependency>
-
-            <dependency>
-                <groupId>io.trino</groupId>
-                <artifactId>trino-memory-context</artifactId>
-                <version>${project.version}</version>
-            </dependency>
-
-            <dependency>
-                <groupId>io.trino</groupId>
-                <artifactId>trino-mongodb</artifactId>
-                <version>${project.version}</version>
-            </dependency>
-
-            <dependency>
-                <groupId>io.trino</groupId>
-                <artifactId>trino-mongodb</artifactId>
-                <version>${project.version}</version>
-                <type>test-jar</type>
-            </dependency>
-
-            <dependency>
-                <groupId>io.trino</groupId>
-                <artifactId>trino-mysql</artifactId>
-                <version>${project.version}</version>
-            </dependency>
-
-            <dependency>
-                <groupId>io.trino</groupId>
-                <artifactId>trino-mysql</artifactId>
-                <version>${project.version}</version>
-                <type>test-jar</type>
-            </dependency>
-
-            <dependency>
-                <groupId>io.trino</groupId>
-                <artifactId>trino-orc</artifactId>
-                <version>${project.version}</version>
-            </dependency>
-
-            <dependency>
-                <groupId>io.trino</groupId>
-                <artifactId>trino-parquet</artifactId>
-                <version>${project.version}</version>
-            </dependency>
-
-            <dependency>
-                <groupId>io.trino</groupId>
-                <artifactId>trino-parser</artifactId>
-                <version>${project.version}</version>
-            </dependency>
-
-            <dependency>
-                <groupId>io.trino</groupId>
-                <artifactId>trino-parser</artifactId>
-                <version>${project.version}</version>
-                <type>test-jar</type>
-            </dependency>
-
-            <dependency>
-                <groupId>io.trino</groupId>
-                <artifactId>trino-password-authenticators</artifactId>
-                <version>${project.version}</version>
-            </dependency>
-
-            <!-- TODO(https://github.com/trinodb/trino/issues/13051): Remove when Phoenix5 is released -->
-            <dependency>
-                <groupId>io.trino</groupId>
-                <artifactId>trino-phoenix5-patched</artifactId>
-                <version>${project.version}</version>
-            </dependency>
-
-            <dependency>
-                <groupId>io.trino</groupId>
-                <artifactId>trino-pinot</artifactId>
-                <version>${project.version}</version>
-            </dependency>
-
-            <dependency>
-                <groupId>io.trino</groupId>
-                <artifactId>trino-plugin-reader</artifactId>
-                <version>${project.version}</version>
-            </dependency>
-
-            <dependency>
-                <groupId>io.trino</groupId>
-                <artifactId>trino-plugin-toolkit</artifactId>
-                <version>${project.version}</version>
-            </dependency>
-
-            <dependency>
-                <groupId>io.trino</groupId>
-                <artifactId>trino-plugin-toolkit</artifactId>
-                <version>${project.version}</version>
-                <type>test-jar</type>
-            </dependency>
-
-            <dependency>
-                <groupId>io.trino</groupId>
-                <artifactId>trino-postgresql</artifactId>
-                <version>${project.version}</version>
-            </dependency>
-
-            <dependency>
-                <groupId>io.trino</groupId>
-                <artifactId>trino-postgresql</artifactId>
-                <version>${project.version}</version>
-                <type>test-jar</type>
-            </dependency>
-
-            <dependency>
-                <groupId>io.trino</groupId>
-                <artifactId>trino-product-tests</artifactId>
-                <version>${project.version}</version>
-            </dependency>
-
-            <dependency>
-                <groupId>io.trino</groupId>
-                <artifactId>trino-raptor-legacy</artifactId>
-                <version>${project.version}</version>
-            </dependency>
-
-            <dependency>
-                <groupId>io.trino</groupId>
-                <artifactId>trino-record-decoder</artifactId>
-                <version>${project.version}</version>
-            </dependency>
-
-            <dependency>
-                <groupId>io.trino</groupId>
-                <artifactId>trino-record-decoder</artifactId>
-                <version>${project.version}</version>
-                <type>test-jar</type>
-            </dependency>
-
-            <dependency>
-                <groupId>io.trino</groupId>
-                <artifactId>trino-resource-group-managers</artifactId>
-                <version>${project.version}</version>
-            </dependency>
-
-            <dependency>
-                <groupId>io.trino</groupId>
-                <artifactId>trino-resource-group-managers</artifactId>
-                <version>${project.version}</version>
-                <type>test-jar</type>
-            </dependency>
-
-            <dependency>
-                <groupId>io.trino</groupId>
-                <artifactId>trino-server</artifactId>
-                <version>${project.version}</version>
-            </dependency>
-
-            <dependency>
-                <groupId>io.trino</groupId>
-                <artifactId>trino-server-rpm</artifactId>
-                <version>${project.version}</version>
-            </dependency>
-
-            <dependency>
-                <groupId>io.trino</groupId>
-                <artifactId>trino-session-property-managers</artifactId>
-                <version>${project.version}</version>
-            </dependency>
-
-            <dependency>
-                <groupId>io.trino</groupId>
-                <artifactId>trino-session-property-managers</artifactId>
-                <version>${project.version}</version>
-                <type>test-jar</type>
             </dependency>
 
             <dependency>
