--- conflicted
+++ resolved
@@ -103,6 +103,7 @@
         <module>plugin/trino-redis</module>
         <module>plugin/trino-redshift</module>
         <module>plugin/trino-resource-group-managers</module>
+        <module>plugin/trino-salesforce</module>
         <module>plugin/trino-session-property-managers</module>
         <module>plugin/trino-singlestore</module>
         <module>plugin/trino-snowflake</module>
@@ -215,742 +216,9 @@
 
         <air.javadoc.lint>-missing</air.javadoc.lint>
     </properties>
-
-<<<<<<< HEAD
-=======
-    <modules>
-        <module>presto-atop</module>
-        <module>presto-spi</module>
-        <module>presto-array</module>
-        <module>presto-jmx</module>
-        <module>presto-record-decoder</module>
-        <module>presto-kafka</module>
-        <module>presto-kinesis</module>
-        <module>presto-redis</module>
-        <module>presto-accumulo-iterators</module>
-        <module>presto-accumulo</module>
-        <module>presto-cassandra</module>
-        <module>presto-blackhole</module>
-        <module>presto-memory</module>
-        <module>presto-orc</module>
-        <module>presto-parquet</module>
-        <module>presto-rcfile</module>
-        <module>presto-hive</module>
-        <module>presto-hive-hadoop2</module>
-        <module>presto-teradata-functions</module>
-        <module>presto-example-http</module>
-        <module>presto-local-file</module>
-        <module>presto-tpch</module>
-        <module>presto-tpcds</module>
-        <module>presto-raptor-legacy</module>
-        <module>presto-base-jdbc</module>
-        <module>presto-mysql</module>
-        <module>presto-memsql</module>
-        <module>presto-phoenix</module>
-        <module>presto-postgresql</module>
-        <module>presto-redshift</module>
-        <module>presto-sqlserver</module>
-        <module>presto-mongodb</module>
-        <module>presto-client</module>
-        <module>presto-parser</module>
-        <module>presto-main</module>
-        <module>presto-server-main</module>
-        <module>presto-ml</module>
-        <module>presto-geospatial</module>
-        <module>presto-geospatial-toolkit</module>
-        <module>presto-benchmark</module>
-        <module>presto-testing</module>
-        <module>presto-tests</module>
-        <module>presto-product-tests</module>
-        <module>presto-product-tests-launcher</module>
-        <module>presto-jdbc</module>
-        <module>presto-cli</module>
-        <module>presto-benchmark-driver</module>
-        <module>presto-salesforce</module>
-        <module>presto-server</module>
-        <module>presto-server-rpm</module>
-        <module>presto-docs</module>
-        <module>presto-verifier</module>
-        <module>presto-testing-server-launcher</module>
-        <module>presto-plugin-toolkit</module>
-        <module>presto-resource-group-managers</module>
-        <module>presto-password-authenticators</module>
-        <module>presto-session-property-managers</module>
-        <module>presto-benchto-benchmarks</module>
-        <module>presto-thrift-api</module>
-        <module>presto-thrift-testing-server</module>
-        <module>presto-thrift</module>
-        <module>presto-matching</module>
-        <module>presto-memory-context</module>
-        <module>presto-prometheus</module>
-        <module>presto-proxy</module>
-        <module>presto-kudu</module>
-        <module>presto-elasticsearch</module>
-        <module>presto-iceberg</module>
-        <module>presto-google-sheets</module>
-        <module>presto-bigquery</module>
-        <module>presto-pinot</module>
-        <module>presto-oracle</module>
-        <module>presto-druid</module>
-    </modules>
-
->>>>>>> 864d465b
     <dependencyManagement>
         <dependencies>
 
-            <dependency>
-                <groupId>io.trino</groupId>
-                <artifactId>trino-array</artifactId>
-                <version>${project.version}</version>
-            </dependency>
-            <dependency>
-                <groupId>io.trino</groupId>
-                <artifactId>trino-base-jdbc</artifactId>
-                <version>${project.version}</version>
-            </dependency>
-
-            <dependency>
-                <groupId>io.trino</groupId>
-                <artifactId>trino-base-jdbc</artifactId>
-                <type>test-jar</type>
-                <version>${project.version}</version>
-            </dependency>
-
-            <dependency>
-                <groupId>io.trino</groupId>
-                <artifactId>trino-benchmark</artifactId>
-                <version>${project.version}</version>
-            </dependency>
-
-            <dependency>
-                <groupId>io.trino</groupId>
-                <artifactId>trino-benchmark-queries</artifactId>
-                <version>${project.version}</version>
-            </dependency>
-
-            <dependency>
-                <groupId>io.trino</groupId>
-                <artifactId>trino-benchto-benchmarks</artifactId>
-                <version>${project.version}</version>
-            </dependency>
-
-            <dependency>
-                <groupId>io.trino</groupId>
-                <artifactId>trino-blackhole</artifactId>
-                <version>${project.version}</version>
-            </dependency>
-
-            <dependency>
-                <groupId>io.trino</groupId>
-                <artifactId>trino-cli</artifactId>
-                <version>${project.version}</version>
-            </dependency>
-
-            <dependency>
-                <groupId>io.trino</groupId>
-                <artifactId>trino-client</artifactId>
-                <version>${project.version}</version>
-            </dependency>
-
-            <dependency>
-                <groupId>io.trino</groupId>
-                <artifactId>trino-collect</artifactId>
-                <version>${project.version}</version>
-            </dependency>
-
-            <dependency>
-                <groupId>io.trino</groupId>
-                <artifactId>trino-collect</artifactId>
-                <type>test-jar</type>
-                <version>${project.version}</version>
-            </dependency>
-
-            <dependency>
-                <groupId>io.trino</groupId>
-                <artifactId>trino-delta-lake</artifactId>
-                <version>${project.version}</version>
-            </dependency>
-
-            <dependency>
-                <groupId>io.trino</groupId>
-                <artifactId>trino-delta-lake</artifactId>
-                <type>test-jar</type>
-                <version>${project.version}</version>
-            </dependency>
-
-            <dependency>
-                <groupId>io.trino</groupId>
-                <artifactId>trino-elasticsearch</artifactId>
-                <version>${project.version}</version>
-            </dependency>
-
-            <dependency>
-                <groupId>io.trino</groupId>
-                <artifactId>trino-example-http</artifactId>
-                <type>zip</type>
-                <version>${project.version}</version>
-            </dependency>
-
-            <dependency>
-                <groupId>io.trino</groupId>
-                <artifactId>trino-exchange-filesystem</artifactId>
-                <version>${project.version}</version>
-            </dependency>
-
-            <dependency>
-                <groupId>io.trino</groupId>
-                <artifactId>trino-exchange-filesystem</artifactId>
-                <type>test-jar</type>
-                <version>${project.version}</version>
-            </dependency>
-
-            <dependency>
-                <groupId>io.trino</groupId>
-                <artifactId>trino-faulttolerant-tests</artifactId>
-                <version>${project.version}</version>
-            </dependency>
-
-            <dependency>
-                <groupId>io.trino</groupId>
-                <artifactId>trino-filesystem</artifactId>
-                <version>${project.version}</version>
-            </dependency>
-
-            <dependency>
-                <groupId>io.trino</groupId>
-                <artifactId>trino-filesystem</artifactId>
-                <type>test-jar</type>
-                <version>${project.version}</version>
-            </dependency>
-
-            <dependency>
-                <groupId>io.trino</groupId>
-                <artifactId>trino-filesystem-azure</artifactId>
-                <version>${project.version}</version>
-            </dependency>
-
-            <dependency>
-                <groupId>io.trino</groupId>
-                <artifactId>trino-filesystem-manager</artifactId>
-                <version>${project.version}</version>
-            </dependency>
-
-            <dependency>
-                <groupId>io.trino</groupId>
-                <artifactId>trino-filesystem-s3</artifactId>
-                <version>${project.version}</version>
-            </dependency>
-
-            <dependency>
-                <groupId>io.trino</groupId>
-                <artifactId>trino-geospatial</artifactId>
-                <version>${project.version}</version>
-            </dependency>
-
-            <dependency>
-                <groupId>io.trino</groupId>
-                <artifactId>trino-geospatial-toolkit</artifactId>
-                <version>${project.version}</version>
-            </dependency>
-
-            <dependency>
-                <groupId>io.trino</groupId>
-                <artifactId>trino-hadoop-toolkit</artifactId>
-                <version>${project.version}</version>
-            </dependency>
-
-            <dependency>
-                <groupId>io.trino</groupId>
-                <artifactId>trino-hdfs</artifactId>
-                <version>${project.version}</version>
-            </dependency>
-
-            <dependency>
-                <groupId>io.trino</groupId>
-                <artifactId>trino-hive</artifactId>
-                <version>${project.version}</version>
-            </dependency>
-
-            <dependency>
-                <groupId>io.trino</groupId>
-                <artifactId>trino-hive</artifactId>
-                <type>test-jar</type>
-                <version>${project.version}</version>
-            </dependency>
-
-            <dependency>
-                <groupId>io.trino</groupId>
-                <artifactId>trino-hive-formats</artifactId>
-                <version>${project.version}</version>
-            </dependency>
-
-            <dependency>
-                <groupId>io.trino</groupId>
-                <artifactId>trino-hive-hadoop2</artifactId>
-                <version>${project.version}</version>
-            </dependency>
-
-            <dependency>
-                <groupId>io.trino</groupId>
-                <artifactId>trino-hudi</artifactId>
-                <version>${project.version}</version>
-            </dependency>
-
-            <dependency>
-                <groupId>io.trino</groupId>
-                <artifactId>trino-iceberg</artifactId>
-                <version>${project.version}</version>
-            </dependency>
-
-            <dependency>
-                <groupId>io.trino</groupId>
-                <artifactId>trino-iceberg</artifactId>
-                <type>test-jar</type>
-                <version>${project.version}</version>
-            </dependency>
-
-            <dependency>
-                <groupId>io.trino</groupId>
-                <artifactId>trino-ignite</artifactId>
-                <version>${project.version}</version>
-            </dependency>
-
-            <dependency>
-                <groupId>io.trino</groupId>
-                <artifactId>trino-jdbc</artifactId>
-                <version>${project.version}</version>
-            </dependency>
-
-            <dependency>
-                <groupId>io.trino</groupId>
-                <artifactId>trino-jmx</artifactId>
-                <version>${project.version}</version>
-            </dependency>
-
-            <dependency>
-                <groupId>io.trino</groupId>
-                <artifactId>trino-local-file</artifactId>
-                <version>${project.version}</version>
-            </dependency>
-
-            <dependency>
-                <groupId>io.trino</groupId>
-                <artifactId>trino-main</artifactId>
-                <version>${project.version}</version>
-            </dependency>
-
-            <dependency>
-                <groupId>io.trino</groupId>
-                <artifactId>trino-main</artifactId>
-                <type>test-jar</type>
-                <version>${project.version}</version>
-            </dependency>
-
-            <dependency>
-                <groupId>io.trino</groupId>
-                <artifactId>trino-mariadb</artifactId>
-                <version>${project.version}</version>
-            </dependency>
-
-            <dependency>
-                <groupId>io.trino</groupId>
-                <artifactId>trino-matching</artifactId>
-                <version>${project.version}</version>
-            </dependency>
-
-            <dependency>
-                <groupId>io.trino</groupId>
-                <artifactId>trino-memory</artifactId>
-                <version>${project.version}</version>
-            </dependency>
-
-            <dependency>
-                <groupId>io.trino</groupId>
-                <artifactId>trino-memory</artifactId>
-                <type>test-jar</type>
-                <version>${project.version}</version>
-            </dependency>
-
-            <dependency>
-                <groupId>io.trino</groupId>
-                <artifactId>trino-memory-context</artifactId>
-                <version>${project.version}</version>
-            </dependency>
-
-            <dependency>
-                <groupId>io.trino</groupId>
-                <artifactId>trino-mongodb</artifactId>
-                <version>${project.version}</version>
-            </dependency>
-
-            <dependency>
-                <groupId>io.trino</groupId>
-                <artifactId>trino-mongodb</artifactId>
-                <type>test-jar</type>
-                <version>${project.version}</version>
-            </dependency>
-
-            <dependency>
-                <groupId>io.trino</groupId>
-                <artifactId>trino-mysql</artifactId>
-                <version>${project.version}</version>
-            </dependency>
-
-            <dependency>
-                <groupId>io.trino</groupId>
-                <artifactId>trino-mysql</artifactId>
-                <type>test-jar</type>
-                <version>${project.version}</version>
-            </dependency>
-
-            <dependency>
-                <groupId>io.trino</groupId>
-                <artifactId>trino-orc</artifactId>
-                <version>${project.version}</version>
-            </dependency>
-
-            <dependency>
-                <groupId>io.trino</groupId>
-                <artifactId>trino-parquet</artifactId>
-                <version>${project.version}</version>
-            </dependency>
-
-            <dependency>
-                <groupId>io.trino</groupId>
-                <artifactId>trino-parser</artifactId>
-                <version>${project.version}</version>
-            </dependency>
-
-            <dependency>
-                <groupId>io.trino</groupId>
-                <artifactId>trino-parser</artifactId>
-                <type>test-jar</type>
-                <version>${project.version}</version>
-            </dependency>
-
-            <dependency>
-                <groupId>io.trino</groupId>
-                <artifactId>trino-password-authenticators</artifactId>
-                <version>${project.version}</version>
-            </dependency>
-
-            <!-- TODO(https://github.com/trinodb/trino/issues/13051): Remove when Phoenix5 is released -->
-            <dependency>
-                <groupId>io.trino</groupId>
-                <artifactId>trino-phoenix5-patched</artifactId>
-                <version>${project.version}</version>
-            </dependency>
-
-            <dependency>
-                <groupId>io.trino</groupId>
-                <artifactId>trino-pinot</artifactId>
-                <version>${project.version}</version>
-            </dependency>
-
-            <dependency>
-                <groupId>io.trino</groupId>
-                <artifactId>trino-plugin-reader</artifactId>
-                <version>${project.version}</version>
-            </dependency>
-
-            <dependency>
-                <groupId>io.trino</groupId>
-                <artifactId>trino-plugin-toolkit</artifactId>
-                <version>${project.version}</version>
-            </dependency>
-
-            <dependency>
-                <groupId>io.trino</groupId>
-                <artifactId>trino-plugin-toolkit</artifactId>
-                <type>test-jar</type>
-                <version>${project.version}</version>
-            </dependency>
-
-            <dependency>
-                <groupId>io.trino</groupId>
-                <artifactId>trino-postgresql</artifactId>
-                <version>${project.version}</version>
-            </dependency>
-
-            <dependency>
-                <groupId>io.trino</groupId>
-                <artifactId>trino-postgresql</artifactId>
-                <type>test-jar</type>
-                <version>${project.version}</version>
-            </dependency>
-
-            <dependency>
-                <groupId>io.trino</groupId>
-                <artifactId>trino-product-tests</artifactId>
-                <version>${project.version}</version>
-            </dependency>
-
-            <dependency>
-                <groupId>io.trino</groupId>
-                <artifactId>trino-raptor-legacy</artifactId>
-                <version>${project.version}</version>
-            </dependency>
-
-            <dependency>
-                <groupId>io.trino</groupId>
-                <artifactId>trino-record-decoder</artifactId>
-                <version>${project.version}</version>
-            </dependency>
-
-            <dependency>
-                <groupId>io.trino</groupId>
-                <artifactId>trino-record-decoder</artifactId>
-                <type>test-jar</type>
-                <version>${project.version}</version>
-            </dependency>
-
-            <dependency>
-                <groupId>io.trino</groupId>
-                <artifactId>trino-resource-group-managers</artifactId>
-                <version>${project.version}</version>
-            </dependency>
-
-            <dependency>
-                <groupId>io.trino</groupId>
-                <artifactId>trino-resource-group-managers</artifactId>
-                <type>test-jar</type>
-                <version>${project.version}</version>
-            </dependency>
-
-            <dependency>
-                <groupId>io.trino</groupId>
-                <artifactId>trino-server</artifactId>
-                <version>${project.version}</version>
-            </dependency>
-
-            <dependency>
-                <groupId>io.trino</groupId>
-                <artifactId>trino-server-rpm</artifactId>
-                <version>${project.version}</version>
-            </dependency>
-
-            <dependency>
-                <groupId>io.trino</groupId>
-                <artifactId>trino-session-property-managers</artifactId>
-                <version>${project.version}</version>
-            </dependency>
-
-            <dependency>
-                <groupId>io.trino</groupId>
-                <artifactId>trino-session-property-managers</artifactId>
-                <type>test-jar</type>
-                <version>${project.version}</version>
-            </dependency>
-
-            <dependency>
-                <groupId>io.trino</groupId>
-                <artifactId>trino-snowflake</artifactId>
-                <version>${project.version}</version>
-            </dependency>
-
-            <dependency>
-                <groupId>io.trino</groupId>
-                <artifactId>trino-spi</artifactId>
-                <version>${project.version}</version>
-            </dependency>
-
-            <dependency>
-                <groupId>io.trino</groupId>
-                <artifactId>trino-spi</artifactId>
-                <type>test-jar</type>
-                <version>${project.version}</version>
-            </dependency>
-
-            <dependency>
-                <groupId>io.trino</groupId>
-                <artifactId>trino-sqlserver</artifactId>
-                <version>${project.version}</version>
-            </dependency>
-
-            <dependency>
-                <groupId>io.trino</groupId>
-                <artifactId>trino-sqlserver</artifactId>
-                <type>test-jar</type>
-                <version>${project.version}</version>
-            </dependency>
-
-            <dependency>
-                <groupId>io.trino</groupId>
-                <artifactId>trino-testing</artifactId>
-                <version>${project.version}</version>
-            </dependency>
-
-            <dependency>
-                <groupId>io.trino</groupId>
-                <artifactId>trino-testing-containers</artifactId>
-                <version>${project.version}</version>
-            </dependency>
-
-            <dependency>
-                <groupId>io.trino</groupId>
-                <artifactId>trino-testing-kafka</artifactId>
-                <version>${project.version}</version>
-            </dependency>
-
-            <dependency>
-                <groupId>io.trino</groupId>
-                <artifactId>trino-testing-resources</artifactId>
-                <version>${project.version}</version>
-            </dependency>
-
-            <dependency>
-                <groupId>io.trino</groupId>
-                <artifactId>trino-testing-services</artifactId>
-                <version>${project.version}</version>
-            </dependency>
-
-            <dependency>
-                <groupId>io.trino</groupId>
-                <artifactId>trino-tests</artifactId>
-                <version>${project.version}</version>
-            </dependency>
-
-            <dependency>
-                <groupId>io.trino</groupId>
-                <artifactId>trino-tests</artifactId>
-                <type>test-jar</type>
-                <version>${project.version}</version>
-            </dependency>
-
-            <dependency>
-                <groupId>io.trino</groupId>
-                <artifactId>trino-thrift</artifactId>
-                <type>zip</type>
-                <version>${project.version}</version>
-            </dependency>
-
-            <dependency>
-                <groupId>io.trino</groupId>
-                <artifactId>trino-thrift-api</artifactId>
-                <version>${project.version}</version>
-            </dependency>
-
-            <dependency>
-                <groupId>io.trino</groupId>
-                <artifactId>trino-thrift-api</artifactId>
-                <type>test-jar</type>
-                <version>${project.version}</version>
-            </dependency>
-
-            <dependency>
-                <groupId>io.trino</groupId>
-                <artifactId>trino-thrift-testing-server</artifactId>
-                <version>${project.version}</version>
-            </dependency>
-
-            <dependency>
-                <groupId>io.trino</groupId>
-                <artifactId>trino-tpcds</artifactId>
-                <version>${project.version}</version>
-            </dependency>
-
-            <dependency>
-                <groupId>io.trino</groupId>
-                <artifactId>trino-tpch</artifactId>
-                <version>${project.version}</version>
-            </dependency>
-
-            <dependency>
-                <groupId>io.trino.benchto</groupId>
-                <artifactId>benchto-driver</artifactId>
-                <version>0.25</version>
-            </dependency>
-
-            <dependency>
-                <groupId>io.trino.hadoop</groupId>
-                <artifactId>hadoop-apache</artifactId>
-                <version>3.3.5-1</version>
-            </dependency>
-
-            <dependency>
-                <groupId>io.trino.hive</groupId>
-                <artifactId>hive-apache</artifactId>
-                <version>3.1.2-21</version>
-            </dependency>
-
-            <dependency>
-                <groupId>io.trino.hive</groupId>
-                <artifactId>hive-apache-jdbc</artifactId>
-                <version>0.13.1-9</version>
-            </dependency>
-
-            <dependency>
-                <groupId>io.trino.hive</groupId>
-                <artifactId>hive-thrift</artifactId>
-                <version>1</version>
-            </dependency>
-
-            <dependency>
-                <groupId>io.trino.orc</groupId>
-                <artifactId>orc-protobuf</artifactId>
-                <version>14</version>
-            </dependency>
-
-            <dependency>
-                <groupId>io.trino.tempto</groupId>
-                <artifactId>tempto-core</artifactId>
-                <version>${dep.tempto.version}</version>
-                <exclusions>
-                    <exclusion>
-                        <groupId>com.google.code.findbugs</groupId>
-                        <artifactId>annotations</artifactId>
-                    </exclusion>
-                </exclusions>
-            </dependency>
-
-            <dependency>
-                <groupId>io.trino.tempto</groupId>
-                <artifactId>tempto-kafka</artifactId>
-                <version>${dep.tempto.version}</version>
-                <exclusions>
-                    <exclusion>
-                        <groupId>org.slf4j</groupId>
-                        <artifactId>slf4j-log4j12</artifactId>
-                    </exclusion>
-                </exclusions>
-            </dependency>
-
-            <dependency>
-                <groupId>io.trino.tempto</groupId>
-                <artifactId>tempto-ldap</artifactId>
-                <version>${dep.tempto.version}</version>
-            </dependency>
-
-            <dependency>
-                <groupId>io.trino.tempto</groupId>
-                <artifactId>tempto-runner</artifactId>
-                <version>${dep.tempto.version}</version>
-            </dependency>
-
-            <dependency>
-                <groupId>io.trino.tpcds</groupId>
-                <artifactId>tpcds</artifactId>
-                <version>1.4</version>
-                <exclusions>
-                    <!-- not used in the runtime -->
-                    <exclusion>
-                        <groupId>javax.inject</groupId>
-                        <artifactId>javax.inject</artifactId>
-                    </exclusion>
-                </exclusions>
-            </dependency>
-
-            <dependency>
-                <groupId>io.trino.tpch</groupId>
-                <artifactId>tpch</artifactId>
-                <version>1.2</version>
-            </dependency>
-
-            <dependency>
-                <groupId>io.airlift</groupId>
-                <artifactId>aircompressor</artifactId>
-                <version>0.24</version>
-            </dependency>
             <dependency>
                 <groupId>com.azure</groupId>
                 <artifactId>azure-sdk-bom</artifactId>
@@ -1583,12 +851,12 @@
                 <artifactId>re2j</artifactId>
                 <version>1.6</version>
             </dependency>
+
             <dependency>
                 <groupId>io.trino</groupId>
                 <artifactId>trino-array</artifactId>
                 <version>${project.version}</version>
             </dependency>
-
             <dependency>
                 <groupId>io.trino</groupId>
                 <artifactId>trino-base-jdbc</artifactId>
@@ -1653,6 +921,19 @@
 
             <dependency>
                 <groupId>io.trino</groupId>
+                <artifactId>trino-collect</artifactId>
+                <version>${project.version}</version>
+            </dependency>
+
+            <dependency>
+                <groupId>io.trino</groupId>
+                <artifactId>trino-collect</artifactId>
+                <version>${project.version}</version>
+                <type>test-jar</type>
+            </dependency>
+
+            <dependency>
+                <groupId>io.trino</groupId>
                 <artifactId>trino-delta-lake</artifactId>
                 <version>${project.version}</version>
             </dependency>
@@ -2039,6 +1320,12 @@
                 <artifactId>trino-session-property-managers</artifactId>
                 <version>${project.version}</version>
                 <type>test-jar</type>
+            </dependency>
+
+            <dependency>
+                <groupId>io.trino</groupId>
+                <artifactId>trino-snowflake</artifactId>
+                <version>${project.version}</version>
             </dependency>
 
             <dependency>
@@ -2169,7 +1456,7 @@
             <dependency>
                 <groupId>io.trino.hive</groupId>
                 <artifactId>hive-apache</artifactId>
-                <version>3.1.2-22</version>
+                <version>3.1.2-21</version>
             </dependency>
 
             <dependency>
